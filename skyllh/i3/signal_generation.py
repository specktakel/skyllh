# -*- coding: utf-8 -*-

import numpy as np

from skyllh.core.py import (
    get_smallest_numpy_int_type,
    float_cast,
    int_cast,
)
from skyllh.core.utils.coords import (
<<<<<<< HEAD
    rotate_signal_vector,
=======
    rotate_signal_events_on_sphere,
>>>>>>> 4bfdc24f
)
from skyllh.core.signal_generation import (
    SignalGenerationMethod,
)
from skyllh.core.source_model import (
    PointLikeSource,
)


def source_sin_dec_shift_linear(x, w, L, U):
    """Calculates the shift of the sine of the source declination, in order to
    allow the construction of the source sine declination band with
    sin(dec_src) +/- w. This shift function, S(x), is implemented as a line
    with the following points:

        S(L) = w
        S((L+U)/2) = 0
        S(U) = -w

    Parameters
    ----------
    x : 1D numpy ndarray
        The sine of the source declination for each source.
    w : float
        The half size of the sin(dec)-window.
    L : float
        The lower value of the allowed sin(dec) range.
    U : float
        The upper value of the allowed sin(dec) range.

    Returns
    -------
    S : 1D numpy ndarray
        The sin(dec) shift of the sin(dec) values of the given sources, such
        that ``sin(dec_src) + S`` is the new sin(dec) of the source, and
        ``sin(dec_src) + S +/- w`` is always within the sin(dec) range [L, U].
    """
    x = np.atleast_1d(x)

    m = -2*w/(U-L)
    b = w*(L+U)/(U-L)
    S = m*x+b

    return S


def source_sin_dec_shift_cubic(x, w, L, U):
    """Calculates the shift of the sine of the source declination, in order to
    allow the construction of the source sine declination band with
    sin(dec_src) +/- w. This shift function, S(x), is implemented as a cubic
    function with the following points:

        S(L) = w
        S((L+U)/2) = 0
        S(U) = -w

    Parameters
    ----------
    x : 1D numpy ndarray
        The sine of the source declination for each source.
    w : float
        The half size of the sin(dec)-window.
    L : float
        The lower value of the allowed sin(dec) range.
    U : float
        The upper value of the allowed sin(dec) range.

    Returns
    -------
    S : 1D numpy ndarray
        The sin(dec) shift of the sin(dec) values of the given sources, such
        that ``sin(dec_src) + S`` is the new sin(dec) of the source, and
        ``sin(dec_src) + S +/- w`` is always within the sin(dec) range [L, U].
    """
    # TODO: Make sure that this function does what it's supposed to do
    x = np.atleast_1d(x)

    m = w / (x - 0.5*(L+U))**3
    S = m * np.power(x-0.5*(L+U), 3)

    return S


class PointLikeSourceI3SignalGenerationMethod(SignalGenerationMethod):
    """This class provides a signal generation method for point-like sources
    seen in the IceCube detector.
    """

    def __init__(
        self,
        src_sin_dec_half_bandwidth=np.sin(np.radians(1)),
        src_sin_dec_shift_func=None,
        energy_range=None,
        src_batch_size=128,
        **kwargs
    ):
        """Constructs a new signal generation method instance for a point-like
        source detected with IceCube.

        Parameters
        ----------
        src_sin_dec_half_bandwidth : float
            The half-width of the sin(dec) band to take MC events from around a
            source. The default is sin(1deg), i.e. a 1deg half-bandwidth.
        src_sin_dec_shift_func : callable | None
            The function that provides the source sin(dec) shift needed for
            constructing the source declination bands from where to draw
            monte-carlo events from. If set to None, the default function
            ``source_sin_dec_shift_linear`` will be used.
        energy_range : 2-element tuple of float | None
            The energy range from which to take MC events into account for
            signal event generation.
            If set to None, the entire energy range [0, +inf] is used.
        src_batch_size : int
            The source processing batch size used for the signal event flux
            calculation.
        """
        super().__init__(
            energy_range=energy_range,
            **kwargs)

        self.src_sin_dec_half_bandwidth = src_sin_dec_half_bandwidth

        if src_sin_dec_shift_func is None:
            src_sin_dec_shift_func = source_sin_dec_shift_linear
        self.src_sin_dec_shift_func = src_sin_dec_shift_func

        self.src_batch_size = src_batch_size

    @property
    def src_sin_dec_half_bandwidth(self):
        """The half-width of the sin(dec) band to take MC events from around a
        source.
        """
        return self._src_sin_dec_half_bandwidth

    @src_sin_dec_half_bandwidth.setter
    def src_sin_dec_half_bandwidth(self, v):
        v = float_cast(
            v,
            'The src_sin_dec_half_bandwidth property must be cast-able to type '
            'float!')
        self._src_sin_dec_half_bandwidth = v

    @property
    def src_sin_dec_shift_func(self):
        """The function that provides the source sin(dec) shift needed for
        constructing the source declination bands from where to draw
        monte-carlo events from.
        """
        return self._src_sin_dec_shift_func

    @src_sin_dec_shift_func.setter
    def src_sin_dec_shift_func(self, func):
        if not callable(func):
            raise TypeError(
                'The src_sin_dec_shift_func property must be a callable '
                'object!')
        self._src_sin_dec_shift_func = func

    @property
    def src_batch_size(self):
        """The source processing batch size used for the signal event flux
        calculation.
        """
        return self._src_batch_size

    @src_batch_size.setter
    def src_batch_size(self, v):
        v = int_cast(
            v,
            'The src_batch_size property must be cast-able to type int!')
        self._src_batch_size = v

    def _get_src_dec_bands(self, src_dec, max_sin_dec_range):
        """Calculates the minimum and maximum sin(dec) values for each source
        to use with a specified maximal sin(dec) range, which should get
        determined from the available MC data itself.

        Parameters
        ----------
        src_dec : 1D ndarray
            The declination values of the sources.
        max_sin_dec_range : 2-element tuple of floats
            The maximal sin(dec) range from where MC events are available.

        Returns
        -------
        src_sin_dec_band_min : (N_sources,)-shaped 1D ndarray
            The array holding the lower value of the sin(dec) band for each
            source.
        src_sin_dec_band_max : (N_sources,)-shaped 1D ndarray
            The array holding the upper value of the sin(dec) band for each
            source.
        src_dec_band_omega : (N_sources,)-shaped 1D ndarray
            The solid angle of the declination band for each source.
        """
        # Shift the source declination in order to be able to always create the
        # declination band via src_dec +/- half-bandwidth
        src_sin_dec = np.sin(src_dec)
        src_sin_dec += self._src_sin_dec_shift_func(
            src_sin_dec, self._src_sin_dec_half_bandwidth, *max_sin_dec_range)

        src_sin_dec_band_min = src_sin_dec - self._src_sin_dec_half_bandwidth
        src_sin_dec_band_max = src_sin_dec + self._src_sin_dec_half_bandwidth

        # Calculate the solid angle of the declination band.
        src_dec_band_omega = (
            2 * np.pi * (src_sin_dec_band_max - src_sin_dec_band_min)
        )

        return (src_sin_dec_band_min, src_sin_dec_band_max, src_dec_band_omega)

    def calc_source_signal_mc_event_flux(self, data_mc, shg):
        """Calculates the signal flux of each given MC event for each source
        hypothesis of the given source hypothesis group.

        Parameters
        ----------
        data_mc : numpy record ndarray
            The numpy record array holding the MC events of a dataset.
        shg : SourceHypoGroup instance
            The source hypothesis group, which defines the list of sources, and
            their flux model.

        Returns
        -------
        ev_idx_arr : ndarray
            The (N_selected_signal_events,)-shaped 1D ndarray holding the index
            of the MC event.
        shg_src_idx_arr : ndarray
            The (N_selected_signal_events,)-shaped 1D ndarray holding the index
            of the source within the given source hypothesis group for each
            signal candidate event.
        flux_arr : ndarray
            The (N_selected_signal_events,)-shaped 1D ndarray holding the flux
            value of each signal candidate event.
        """
        indices = np.arange(
            0, len(data_mc),
            dtype=get_smallest_numpy_int_type((0, len(data_mc)))
        )
        n_sources = shg.n_sources

        # Get 1D array of source declination.
        src_dec = np.empty((n_sources,), dtype=np.float64)
        for (k, source) in enumerate(shg.source_list):
            if not isinstance(source, PointLikeSource):
                raise TypeError(
                    'The source instance must be an instance of '
                    'PointLikeSource!')
            src_dec[k] = source.dec

        data_mc_sin_true_dec = data_mc['sin_true_dec']
        data_mc_true_energy = data_mc['true_energy']

        # Calculate the source declination bands and their solid angle.
        max_sin_dec_range = (
            np.min(data_mc_sin_true_dec),
            np.max(data_mc_sin_true_dec)
        )
        (src_sin_dec_band_min, src_sin_dec_band_max, src_dec_band_omega) =\
            self._get_src_dec_bands(src_dec, max_sin_dec_range)

        # Get the flux model of this source hypo group (SHG).
        fluxmodel = shg.fluxmodel

        # Get the theoretical weights of all the sources of this SHG.
        src_weights = shg.get_source_weights()

        # Calculate conversion factor from the flux model unit into the internal
        # flux unit.
        to_internal_flux_unit =\
            fluxmodel.to_internal_flux_unit()

        # Select the events that belong to a given source.
        ev_idx_arr = np.empty(
            (0,),
            dtype=get_smallest_numpy_int_type((0, len(data_mc))))
        shg_src_idx_arr = np.empty(
            (0,),
            dtype=get_smallest_numpy_int_type((0, n_sources)))
        flux_arr = np.empty(
            (0,),
            dtype=np.float32)

        src_batch_size = self._src_batch_size
        n_batches = int(np.ceil(n_sources / src_batch_size))

        for bi in range(n_batches):
            src_start = bi*src_batch_size
            src_end = np.min([(bi+1)*src_batch_size, n_sources])
            bs = src_end - src_start

            src_slice = slice(src_start, src_end)

            # Create an event mask of shape (N_sources,N_events).
            ev_mask = np.logical_and(
                (data_mc_sin_true_dec >=
                    src_sin_dec_band_min[src_slice][:, np.newaxis]),
                (data_mc_sin_true_dec <=
                    src_sin_dec_band_max[src_slice][:, np.newaxis])
            )

            if self.energy_range is not None:
                ev_mask &= np.logical_and(
                    (data_mc_true_energy >= self.energy_range[0]),
                    (data_mc_true_energy <= self.energy_range[1])
                )

            ev_idxs = np.tile(indices, bs)[ev_mask.ravel()]
            shg_src_idxs = bi*src_batch_size + np.repeat(
                np.arange(bs),
                ev_mask.sum(axis=1)
            )
            del ev_mask

            flux = (
                fluxmodel(E=data_mc_true_energy[ev_idxs]).squeeze() *
                to_internal_flux_unit /
                src_dec_band_omega[shg_src_idxs]
            )
            if src_weights is not None:
                flux *= src_weights[shg_src_idxs]

            ev_idx_arr = np.append(ev_idx_arr, ev_idxs)
            shg_src_idx_arr = np.append(shg_src_idx_arr, shg_src_idxs)
            flux_arr = np.append(flux_arr, flux)

        return (ev_idx_arr, shg_src_idx_arr, flux_arr)

    def signal_event_post_sampling_processing(
            self,
            shg,
            shg_sig_events_meta,
            shg_sig_events,
    ):
        """Rotates the generated signal events to their source location for a
        given source hypothesis group.

        Parameters
        ----------
        shg : SourceHypoGroup instance
            The source hypothesis group instance holding the sources and their
            locations.
        shg_sig_events_meta : numpy record ndarray
            The numpy record ndarray holding meta information about the
            generated signal events for the given source hypothesis group.
            The length of this array must be the same as shg_sig_events.
            It needs to contain the following data fields:

            - 'shg_src_idx': int
                The source index within the source hypothesis group.

        shg_sig_events : numpy record ndarray
            The numpy record ndarray holding the generated signal events for
            the given source hypothesis group and in the format of the original
            MC events.

        Returns
        -------
        shg_sig_events : numpy record ndarray
            The numpy record ndarray with the processed MC signal events.
        """
        # Get the unique source indices of that source hypo group.
        shg_src_idxs = np.unique(shg_sig_events_meta['shg_src_idx'])
        # Go through each (sampled) source.
        for shg_src_idx in shg_src_idxs:
            source = shg.source_list[shg_src_idx]
            # Get the signal events of the source hypo group, that belong to the
            # source index.
            shg_src_mask = shg_sig_events_meta['shg_src_idx'] == shg_src_idx
            shg_src_sig_events = shg_sig_events[shg_src_mask]
            n_sig = len(shg_src_sig_events)

            # Rotate the signal events to the source location.
<<<<<<< HEAD
            (ra, dec) = rotate_signal_vector(
                shg_src_sig_events['true_ra'], shg_src_sig_events['true_dec'],
                source.ra*np.ones(n_sig), source.dec*np.ones(n_sig),
                shg_src_sig_events['ra'], shg_src_sig_events['dec']
=======
            (ra, dec) = rotate_signal_events_on_sphere(
                src_ra=np.full(n_sig, source.ra),
                src_dec=np.full(n_sig, source.dec),
                evt_true_ra=shg_src_sig_events['true_ra'],
                evt_true_dec=shg_src_sig_events['true_dec'],
                evt_reco_ra=shg_src_sig_events['ra'],
                evt_reco_dec=shg_src_sig_events['dec']
>>>>>>> 4bfdc24f
            )

            shg_src_sig_events['ra'] = ra
            shg_src_sig_events['dec'] = dec
            shg_src_sig_events['sin_dec'] = np.sin(dec)

            shg_sig_events[shg_src_mask] = shg_src_sig_events

        return shg_sig_events<|MERGE_RESOLUTION|>--- conflicted
+++ resolved
@@ -8,11 +8,7 @@
     int_cast,
 )
 from skyllh.core.utils.coords import (
-<<<<<<< HEAD
-    rotate_signal_vector,
-=======
     rotate_signal_events_on_sphere,
->>>>>>> 4bfdc24f
 )
 from skyllh.core.signal_generation import (
     SignalGenerationMethod,
@@ -389,12 +385,6 @@
             n_sig = len(shg_src_sig_events)
 
             # Rotate the signal events to the source location.
-<<<<<<< HEAD
-            (ra, dec) = rotate_signal_vector(
-                shg_src_sig_events['true_ra'], shg_src_sig_events['true_dec'],
-                source.ra*np.ones(n_sig), source.dec*np.ones(n_sig),
-                shg_src_sig_events['ra'], shg_src_sig_events['dec']
-=======
             (ra, dec) = rotate_signal_events_on_sphere(
                 src_ra=np.full(n_sig, source.ra),
                 src_dec=np.full(n_sig, source.dec),
@@ -402,7 +392,6 @@
                 evt_true_dec=shg_src_sig_events['true_dec'],
                 evt_reco_ra=shg_src_sig_events['ra'],
                 evt_reco_dec=shg_src_sig_events['dec']
->>>>>>> 4bfdc24f
             )
 
             shg_src_sig_events['ra'] = ra
