--- conflicted
+++ resolved
@@ -134,15 +134,7 @@
         For the documentation of arguments see the documentation of the
         :meth:`~skyllh.core.pdf.NDPhotosplinePDF.__init__` method.
         """
-<<<<<<< HEAD
         super().__init__(*args, **kwargs)
-=======
-        super(BackgroundNDPhotosplinePDF, self).__init__(
-            axis_binnings=axis_binnings,
-            param_set=param_set,
-            path_to_pdf_splinefit=path_to_pdf_splinefit,
-            norm_factor_func=norm_factor_func
-        )
 
 
 class BackgroundUniformTimePDF(TimePDF, IsBackgroundPDF):
@@ -161,7 +153,6 @@
         self.end = grl["stop"][-1]
         self.grl = grl
 
-
     def cdf(self, t):
         """Compute the cumulative density function for the box pdf. This is
         needed for normalization.
@@ -191,7 +182,7 @@
         return cdf
 
     def norm_uptime(self):
-        """Compute the normalization with the dataset uptime. Distributions like 
+        """Compute the normalization with the dataset uptime. Distributions like
         scipy.stats.norm are normalized (-inf, inf).
         These must be re-normalized such that the function sums to 1 over the
         finite good run list domain.
@@ -231,5 +222,4 @@
         pd = 1./livetime
         grads = np.array([], dtype=np.double)
 
-        return (pd, grads)
->>>>>>> a95cd6a4
+        return (pd, grads)