# -*- coding: utf-8 -*-

import abc
import itertools
import numpy as np
from copy import deepcopy

from skyllh.core import display
from skyllh.core.model import (
    Model,
    ModelCollection,
    SourceModel,
    SourceModelCollection,
)
from skyllh.core.py import (
    NamedObjectCollection,
    bool_cast,
    classname,
    const,
    float_cast,
    get_number_of_float_decimals,
    int_cast,
    issequence,
    issequenceof,
    make_dict_hash,
    str_cast,
)
from skyllh.core.random import (
    RandomStateService,
)


def make_linear_parameter_grid_1d(name, low, high, delta):
    """Utility function to create a ParameterGrid object for a 1-dimensional
    linear parameter grid.

    Parameters
    ----------
    name : str
        The name of the parameter.
    low : float
        The lowest value of the parameter.
    high : float
        The highest value of the parameter.
    delta : float
        The constant distance between the grid values. By definition this
        defines also the precision of the parameter values.

    Returns
    -------
    obj : ParameterGrid
        The ParameterGrid object holding the discrete parameter grid values.
    """
    grid = np.arange(low, high+delta, delta)
    return ParameterGrid(name, grid, delta)


class Parameter(object):
    """This class describes a parameter of a mathematical function, like a PDF,
    or source flux function. A parameter has a name, a value range, and an
    initial value. Furthermore, it has a flag that determines whether this
    parameter has a fixed value or not.
    """
    def __init__(self, name, initial, valmin=None, valmax=None, isfixed=None):
        """Creates a new Parameter instance.

        Parameters
        ----------
        name : str
            The name of the parameter.
        initial : float
            The initial value of the parameter.
        valmin : float | None
            The minimum value of the parameter in case this parameter is
            mutable.
        valmax : float | None
            The maximum value of the parameter in case this parameter is
            mutable.
        isfixed : bool | None
            Flag if the value of this parameter is mutable (False), or not
            (True). If set to `True`, the value of the parameter will always be
            the `initial` value.
            If set to None, the parameter will be mutable if valmin and valmax
            were specified. Otherwise, the parameter is fixed.
            The default is None.
        """
        if(isfixed is None):
            if((valmin is not None) and (valmax is not None)):
                isfixed = False
            else:
                isfixed = True

        self.name = name
        self.initial = initial
        self.isfixed = isfixed
        self.valmin = valmin
        self.valmax = valmax
        self.value = self._initial

    @property
    def name(self):
        """The name of the parameter.
        """
        return self._name
    @name.setter
    def name(self, name):
        if(not isinstance(name, str)):
            raise TypeError('The name property must be of type str!')
        self._name = name

    @property
    def initial(self):
        """The initial value of the parameter.
        """
        return self._initial
    @initial.setter
    def initial(self, v):
        v = float_cast(v, 'The initial property must be castable to type '
            'float!')
        self._initial = v

    @property
    def isfixed(self):
        """The flag if the parameter is mutable (False) or not (True).
        """
        return self._isfixed
    @isfixed.setter
    def isfixed(self, b):
        b = bool_cast(b, 'The isfixed property must be castable to type bool!')
        self._isfixed = b

    @property
    def valmin(self):
        """The minimum bound value of the parameter.
        """
        return self._valmin
    @valmin.setter
    def valmin(self, v):
        v = float_cast(v, 'The valmin property must be castable to type float!',
            allow_None=True)
        self._valmin = v

    @property
    def valmax(self):
        """The maximum bound value of the parameter.
        """
        return self._valmax
    @valmax.setter
    def valmax(self, v):
        v = float_cast(v, 'The valmax property must be castable to type float!',
            allow_None=True)
        self._valmax = v

    @property
    def value(self):
        """The current value of the parameter.
        """
        return self._value
    @value.setter
    def value(self, v):
        v = float_cast(v, 'The value property must be castable to type float!')
        if(self._isfixed):
            if(v != self._initial):
                raise ValueError('The value (%f) of the fixed parameter "%s" '
                    'must to equal to the parameter\'s initial value (%f)!'%(
                    v, self.name, self._initial))
        else:
            if((v < self._valmin) or (v > self._valmax)):
                raise ValueError('The value (%f) of parameter "%s" must be '
                    'within the range (%f, %f)!'%(
                    v, self._name, self._valmin, self._valmax))
        self._value = v

    def __eq__(self, other):
        """Implements the equal comparison operator (==).
        By definition two parameters are equal if there property values are
        equal.

        Parameters
        ----------
        other : Parameter instance
            The instance of Parameter which should be used to compare against
            this Parameter instance.

        Returns
        -------
        cmp : bool
            True, if this Parameter instance and the other Parameter instance
            have the same property values.
        """
        if((self.name != other.name) or
           (self.value != other.value) or
           (self.isfixed != other.isfixed)):
            return False

        # If both parameters are floating parameters, also their initial, min,
        # and max values must match.
        if(not self.isfixed):
            if((self.initial != other.initial) or
               (self.valmin != other.valmin) or
               (self.valmax != other.valmax)):
                return False

        return True

    def __str__(self):
        """Creates and returns a pretty string representation of this Parameter
        instance.
        """
        indstr = ' ' * display.INDENTATION_WIDTH

        s = 'Parameter: %s = %.3f '%(self._name, self._value)

        if(self.isfixed):
            s += '[fixed]'
        else:
            s += '[floating] {\n'
            s += indstr + 'initial: %.3f\n'%(self._initial)
            s += indstr + 'range: (%.3f, %.3f)\n'%(self._valmin, self._valmax)
            s += '}'

        return s

    def as_linear_grid(self, delta):
        """Creates a ParameterGrid instance with a linear grid with constant
        grid value distances delta.

        Parameters
        ----------
        delta : float
            The constant distance between the grid values. By definition this
            defines also the precision of the parameter values.

        Returns
        -------
        grid : ParameterGrid instance
            The ParameterGrid instance holding the grid values.

        Raises
        ------
        ValueError
            If this Parameter instance represents a fixed parameter.
        """
        if(self.isfixed):
            raise ValueError('Cannot create a linear grid from the fixed '
                'parameter "%s". The parameter must be floating!'%(self.name))

        delta = float_cast(delta, 'The delta argument must be castable to type '
            'float!')
        grid = make_linear_parameter_grid_1d(
            self._name, self._valmin, self._valmax, delta)
        return grid

    def change_fixed_value(self, value):
        """Changes the value of this fixed parameter to the given value.

        Parameters
        ----------
        value : float
            The parameter's new value.

        Returns
        -------
        value : float
            The parameter's new value.

        Raises
        ------
        ValueError
            If this parameter is not a fixed parameter.
        """
        if(not self._isfixed):
            raise ValueError('The parameter "%s" is not a fixed parameter!'%(
                self.name))

        self.initial = value
        self.value = value

    def make_fixed(self, initial=None):
        """Fixes this parameter to the given initial value.

        Parameters
        ----------
        initial : float | None
            The new fixed initial value of the Parameter. If set to None, the
            parameter's current value will be used as initial value.

        Returns
        -------
        value : float
            The parameter's new value.
        """
        self._isfixed = True

        # If no new initial value is given, use the current value.
        if(initial is None):
            self._initial = self._value
            return self._value

        self.initial = initial
        self._value = self._initial

        # Undefine the valmin and valmax values if the parameter's new value is
        # outside the valmin and valmax range.
        if((self._valmin is not None) and (self._valmax is not None) and
           ((self._value < self._valmin) or (self._value > self._valmax))):
            self._valmin = None
            self._valmax = None

        return self._value

    def make_floating(self, initial=None, valmin=None, valmax=None):
        """Defines this parameter as floating with the given initial, minimal,
        and maximal value.

        Parameters
        ----------
        initial : float | None
            The initial value of the parameter. If set to `None`, the
            parameter's current value will be used as initial value.
        valmin : float | None
            The minimal value the parameter's value can take.
            If set to `None`, the parameter's current minimal value will be
            used.
        valmax : float | None
            The maximal value the parameter's value can take.
            If set to `None`, the parameter's current maximal value will be
            used.

        Returns
        -------
        value : float
            The parameter's new value.

        Raises
        ------
        ValueError
            If valmin is set to None and this parameter has no valmin defined.
            If valmax is set to None and this parameter has no valmax defined.
        """
        if(initial is None):
            initial = self._value
        if(valmin is None):
            if(self._valmin is None):
                raise ValueError('The current minimal value of parameter "%s" '
                    'is not set. So it must be defined through the valmin '
                    'argument!'%(self._name))
            valmin = self._valmin
        if(valmax is None):
            if(self._valmax is None):
                raise ValueError('The current maximal value of parameter "%s" '
                    'is not set. So it must be defined through the valmax '
                    'argument!'%(self._name))
            valmax = self._valmax

        self._isfixed = False
        self.initial = initial
        self.valmin = valmin
        self.valmax = valmax
        self.value = self._initial

        return self._value


class ParameterSet(object):
    """This class holds a set of Parameter instances.
    """
    @staticmethod
    def union(*paramsets):
        """Creates a ParameterSet instance that is the union of the given
        ParameterSet instances.

        Parameters
        ----------
        *paramsets : ParameterSet instances
            The sequence of ParameterSet instances.

        Returns
        -------
        paramset : ParameterSet instance
            The newly created ParameterSet instance that holds the union of the
            parameters provided by all the ParameterSet instances.
        """
        if(not issequenceof(paramsets, ParameterSet)):
            raise TypeError('The arguments of the union static function must '
                'be instances of ParameterSet!')
        if(not len(paramsets) >= 1):
            raise ValueError('At least 1 ParameterSet instance must be '
                'provided to the union static function!')

        paramset = ParameterSet(params=paramsets[0])
        for paramset_i in paramsets[1:]:
            for param in paramset_i._params:
                if(not paramset.has_param(param)):
                    paramset.add_param(param)

        return paramset

    def __init__(self, params=None):
        """Constructs a new ParameterSet instance.

        Parameters
        ----------
        params : instance of Parameter | sequence of Parameter instances | None
            The initial sequence of Parameter instances of this ParameterSet
            instance.
        """
        # Define the list of parameters.
        # Define the (n_params,)-shaped numpy array of Parameter objects.
        self._params = np.empty((0,), dtype=np.object_)
        # Define the (n_params,)-shaped numpy mask array that masks the fixed
        # parameters in the list of all parameters.
        self._params_fixed_mask = np.empty((0,), dtype=np.bool_)

        # Define two lists for the parameter names. One for the fixed
        # parameters, and one for the floating parameters.
        # This is for optimization purpose only.
        self._fixed_param_name_list = []
        self._floating_param_name_list = []

        # Define dictionaries to map parameter names to storage index of the
        # parameter for fixed and floating parameters.
        self._fixed_param_name_to_idx = dict()
        self._floating_param_name_to_idx = dict()

        # Define a (n_fixed_params,)-shaped ndarray holding the values of the
        # fixed parameters. This is for optimization purpose only.
        self._fixed_param_values = np.empty((0,), dtype=np.float64)

        # Add the initial Parameter instances.
        if(params is not None):
            if(isinstance(params, Parameter)):
                params = [params]
            if(not issequenceof(params, Parameter)):
                raise TypeError('The params argument must be None, an instance '
                    'of Parameter, or a sequence of Parameter instances!')
            for param in params:
                self.add_param(param)

    @property
    def params(self):
        """(read-only) The 1D ndarray holding the Parameter instances.
        """
        return self._params

    @property
    def fixed_params(self):
        """(read-only) The 1D ndarray holding the Parameter instances, whose
        values are fixed.
        """
        return self._params[self._params_fixed_mask]

    @property
    def fixed_params_mask(self):
        """(read-only) The 1D ndarray holding the mask for the fixed parameters
        of this parameter set.
        """
        return self._params_fixed_mask

    @property
    def fixed_params_idxs(self):
        """The numpy ndarray holding the indices of the fixed parameters.
        """
        idxs = np.argwhere(self._params_fixed_mask == True).flatten()
        return idxs

    @property
    def floating_params(self):
        """(read-only) The 1D ndarray holding the Parameter instances,
        whose values are floating.
        """
        return self._params[np.invert(self._params_fixed_mask)]

    @property
    def floating_params_mask(self):
        """(read-only) The 1D ndarray holding the mask for the floating
        parameters of this parameter set.
        """
        return np.invert(self._params_fixed_mask)

    @property
    def floating_params_idxs(self):
        """The numpy ndarray holding the indices of the floating parameters.
        """
        idxs = np.argwhere(self.floating_params_mask == True).flatten()
        return idxs

    @property
    def n_params(self):
        """(read-only) The number of parameters this ParameterSet has.
        """
        return len(self._params)

    @property
    def n_fixed_params(self):
        """(read-only) The number of fixed parameters defined in this parameter
        set.
        """
        return len(self._fixed_param_name_list)

    @property
    def n_floating_params(self):
        """(read-only) The number of floating parameters defined in this
        parameter set.
        """
        return len(self._floating_param_name_list)

    @property
    def fixed_param_name_list(self):
        """(read-only) The list of the fixed parameter names.
        """
        return self._fixed_param_name_list

    @property
    def floating_param_name_list(self):
        """(read-only) The list of the floating parameter names.
        """
        return self._floating_param_name_list

    @property
    def fixed_param_values(self):
        """(read-only) The (n_fixed_params,)-shaped ndarray holding values of
        the fixed parameters.
        """
        return self._fixed_param_values

    @property
    def floating_param_initials(self):
        """(read-only) The 1D (n_floating_params,)-shaped ndarray holding the
        initial values of all the global floating parameters.
        """
        floating_params = self.floating_params
        if(len(floating_params) == 0):
            return np.empty((0,), dtype=np.float64)
        return np.array(
            [ param.initial
             for param in floating_params ], dtype=np.float64)

    @property
    def floating_param_bounds(self):
        """(read-only) The 2D (n_floating_params,2)-shaped ndarray holding the
        boundaries for all the floating parameters.
        """
        floating_params = self.floating_params
        if(len(floating_params) == 0):
            return np.empty((0,2), dtype=np.float64)
        return np.array(
            [ (param.valmin, param.valmax)
             for param in floating_params ], dtype=np.float64)

    def __iter__(self):
        """Returns an iterator over the Parameter instances of this ParameterSet
        instance.
        """
        return iter(self._params)

    def __len__(self):
        """The number of parameters this ParameterSet has.
        """
        return len(self._params)

    def __str__(self):
        """Creates and returns a pretty string representation of this
        ParameterSet instance.
        """
        s = '%s: %d parameters (%d floating, %d fixed) {'%(
            classname(self), self.n_params, self.n_floating_params,
            self.n_fixed_params)
        for param in self._params:
            s += '\n'
            s += display.add_leading_text_line_padding(
                display.INDENTATION_WIDTH, str(param))
        s += '\n}'
        return s

    def get_fixed_pidx(self, param_name):
        """Returns the parameter index of the given fixed parameter.

        Parameters
        ----------
        param_name : str
            The name of the parameter.

        Returns
        -------
        pidx : int
            The index of the fixed parameter.

        Raises
        ------
        KeyError
            If the given parameter is not part of the set of fixed parameters.
        """
        return self._fixed_param_name_to_idx[param_name]

    def get_floating_pidx(self, param_name):
        """Returns the parameter index of the given floating parameter.

        Parameters
        ----------
        param_name : str
            The name of the parameter.

        Returns
        -------
        pidx : int
            The index of the floating parameter.

        Raises
        ------
        KeyError
            If the given parameter is not part of the set of floating
            parameters.
        """
        return self._floating_param_name_to_idx[param_name]

    def generate_random_floating_param_initials(self, rss):
        """Generates a set of random initials for all floating parameters.
        A new random initial is defined as

            lower_bound + RAND * (upper_bound - lower_bound),

        where RAND is a uniform random variable between 0 and 1.

        Parameters
        ----------
        rss : RandomStateService instance
            The RandomStateService instance that should be used for drawing
            random numbers from.

        Returns
        -------
        ri : (N_floating_params,)-shaped numpy ndarray
            The numpy 1D ndarray holding the generated random initial values.
        """
        vb = self.floating_param_bounds
        # Do random_initial = lower_bound + RAND * (upper_bound - lower_bound).
        ri = vb[:,0] + rss.random.uniform(size=vb.shape[0])*(vb[:,1] - vb[:,0])

        return ri

    def has_fixed_param(self, param_name):
        """Checks if this ParameterSet instance has a fixed parameter named
        ``param_name``.

        Parameters
        ----------
        param_name : str
            The name of the parameter.

        Returns
        -------
        check : bool
            ``True`` if this ParameterSet instance has a fixed parameter
            of the given name, ``False`` otherwise.
        """
        return (param_name in self._fixed_param_name_list)

    def has_floating_param(self, param_name):
        """Checks if this ParameterSet instance has a floating parameter named
        ``param_name``.

        Parameters
        ----------
        param_name : str
            The name of the parameter.

        Returns
        -------
        check : bool
            ``True`` if this ParameterSet instance has a floating parameter
            of the given name, ``False`` otherwise.
        """
        return (param_name in self._floating_param_name_list)

    def make_params_fixed(self, fix_params):
        """Fixes the given parameters to the given values.

        Parameters
        ----------
        fix_params : dict
            The dictionary defining the parameters that should get fixed to the
            given dictionary entry values.

        Raises
        ------
        ValueError
            If one of the given parameters is already a fixed parameter.
        """
        fix_params_keys = fix_params.keys()
        self._fixed_param_name_list = []
        self._floating_param_name_list = []
        self._fixed_param_name_to_idx = dict()
        self._floating_param_name_to_idx = dict()
        self._fixed_param_values = np.empty((0,), dtype=np.float64)
        for (pidx, param) in enumerate(self._params):
            pname = param.name
            if(pname in fix_params_keys):
                # The parameter of name `pname` should get fixed.
                if(param.isfixed is True):
                    raise ValueError('The parameter "%s" is already a fixed '
                        'parameter!'%(pname))
                initial = fix_params[pname]
                param.make_fixed(initial)
                self._params_fixed_mask[pidx] = True
                self._fixed_param_name_list += [ pname ]
                self._fixed_param_values = np.concatenate(
                    (self._fixed_param_values, [param.value]))
                self._fixed_param_name_to_idx[pname] = len(
                    self._fixed_param_name_list) - 1
            else:
                if(param.isfixed):
                    self._fixed_param_name_list += [ pname ]
                    self._fixed_param_values = np.concatenate(
                        (self._fixed_param_values, [param.value]))
                    self._fixed_param_name_to_idx[pname] = len(
                        self._fixed_param_name_list) - 1
                else:
                    self._floating_param_name_list += [ pname ]
                    self._floating_param_name_to_idx[pname] = len(
                        self._floating_param_name_list) - 1

    def make_params_floating(self, float_params):
        """Makes the given parameters floating with the given initial value and
        within the given bounds.

        Parameters
        ----------
        float_params : dict
            The dictionary defining the parameters that should get set to be
            floating. The format of a dictionary's entry can be one of the
            following formats:

                - None
                    The parameter's initial, minimal and maximal value should be
                    taken from the parameter's current settings.
                - initial : float
                    The parameter's initial value should be set to the given
                    value. The minimal and maximal values of the parameter will
                    be taken from the parameter's current settings.
                - (initial, valmin, valmax)
                    The parameter's initial value, minimal and maximal value
                    should be set to the given values. If `initial` is set to
                    `None`, the parameter's current value will be used as
                    initial value.

        Raises
        ------
        ValueError
            If one of the given parameters is already a floating parameter.
        """
        def _parse_float_param_dict_entry(e):
            """Parses the given float_param dictionary entry into initial,
            valmin, and valmax values.
            """
            if(e is None):
                return (None, None, None)
            if(issequence(e)):
                return (e[0], e[1], e[2])
            return (e, None, None)

        float_params_keys = float_params.keys()
        self._fixed_param_name_list = []
        self._floating_param_name_list = []
        self._fixed_param_name_to_idx = dict()
        self._floating_param_name_to_idx = dict()
        self._fixed_param_values = np.empty((0,), dtype=np.float64)
        for (pidx, param) in enumerate(self._params):
            pname = param.name
            if(pname in float_params_keys):
                # The parameter of name `pname` should get set floating.
                if(param.isfixed is False):
                    raise ValueError('The parameter "%s" is already a floating '
                        'parameter!'%(pname))
                (initial, valmin, valmax) = _parse_float_param_dict_entry(
                    float_params[pname])
                param.make_floating(initial, valmin, valmax)
                self._params_fixed_mask[pidx] = False
                self._floating_param_name_list += [ pname ]
                self._floating_param_name_to_idx[pname] = len(
                    self._floating_param_name_list) - 1
            else:
                if(param.isfixed):
                    self._fixed_param_name_list += [ pname ]
                    self._fixed_param_values = np.concatenate(
                        (self._fixed_param_values, [param.value]))
                    self._fixed_param_name_to_idx[pname] = len(
                        self._fixed_param_name_list) - 1
                else:
                    self._floating_param_name_list += [ pname ]
                    self._floating_param_name_to_idx[pname] = len(
                        self._floating_param_name_list) - 1

    def update_fixed_param_value_cache(self):
        """Updates the internal cache of the fixed parameter values. This method
        has to be called whenever the values of the fixed Parameter instances
        change.
        """
        for (i, param) in enumerate(self.fixed_params):
            self._fixed_param_values[i] = param.value

    def copy(self):
        """Creates a deep copy of this ParameterSet instance.

        Returns
        -------
        copy : ParameterSet instance
            The copied instance of this ParameterSet instance.
        """
        copy = deepcopy(self)
        return copy

    def add_param(self, param, atfront=False):
        """Adds the given Parameter instance to this set of parameters.

        Parameters
        ----------
        param : instance of Parameter
            The parameter, which should get added.
        atfront : bool
            Flag if the parameter should be added at the front of the parameter
            list. If set to False (default), it will be added at the back.

        Returns
        -------
        self : instance of ParameterSet
            This ParameterSet instance so that multiple add_param calls can just
            be concatenated.

        Raises
        ------
        TypeError
            If param is not an instance of Parameter.
        KeyError
            If given parameter is already present in the set. The check is
            performed based on the parameter name.
        """
        if(not isinstance(param, Parameter)):
            raise TypeError('The param argument must be an instance of '
                'Parameter!')

        if(self.has_param(param)):
            raise KeyError('The parameter named "%s" was already added to the '
                'parameter set!'%(param.name))

        param_fixed_mask = True if param.isfixed else False

        if(atfront):
            # Add parameter at front of parameter list.
            self._params = np.concatenate(
                ([param], self._params))
            self._params_fixed_mask = np.concatenate(
                ([param_fixed_mask], self._params_fixed_mask))
            if(param.isfixed):
                self._fixed_param_name_list = (
                    [param.name] + self._fixed_param_name_list)
                self._fixed_param_values = np.concatenate(
                    ([param.value], self._fixed_param_values))
                # Shift the index of all fixed parameters.
                self._fixed_param_name_to_idx = dict([ (k,v+1)
                    for (k,v) in self._fixed_param_name_to_idx.items() ])
                self._fixed_param_name_to_idx[param.name] = 0
            else:
                self._floating_param_name_list = (
                    [param.name] + self._floating_param_name_list)
                # Shift the index of all floating parameters.
                self._floating_param_name_to_idx = dict([ (k,v+1)
                    for (k,v) in self._floating_param_name_to_idx.items() ])
                self._floating_param_name_to_idx[param.name] = 0
        else:
            # Add parameter at back of parameter list.
            self._params = np.concatenate(
                (self._params, [param]))
            self._params_fixed_mask = np.concatenate(
                (self._params_fixed_mask, [param_fixed_mask]))
            if(param.isfixed):
                self._fixed_param_name_list = (
                    self._fixed_param_name_list + [param.name])
                self._fixed_param_values = np.concatenate(
                    (self._fixed_param_values, [param.value]))
                self._fixed_param_name_to_idx[param.name] = len(
                    self._fixed_param_name_list) - 1
            else:
                self._floating_param_name_list = (
                    self._floating_param_name_list + [param.name])
                self._floating_param_name_to_idx[param.name] = len(
                    self._floating_param_name_list) - 1

        return self

    def has_param(self, param):
        """Checks if the given Parameter is already present in this ParameterSet
        instance. The check is performed based on the parameter name.

        Parameters
        ----------
        param : Parameter instance
            The Parameter instance that should be checked.

        Returns
        -------
        check : bool
            ``True`` if the given parameter is present in this parameter set,
            ``False`` otherwise.
        """
        if((param.name in self._floating_param_name_list) or
           (param.name in self._fixed_param_name_list)):
            return True

        return False

    def floating_param_values_to_dict(self, floating_param_values):
        """Converts the given floating parameter values into a dictionary with
        the floating parameter names and values and also adds the fixed
        parameter names and their values to this dictionary.

        Parameters
        ----------
        floating_param_values : 1D ndarray
            The ndarray holding the values of the floating parameters in the
            order that the floating parameters are defined.

        Returns
        -------
        param_dict : dict
            The dictionary with the floating and fixed parameter names and
            values.
        """
        param_dict = dict(
            list(zip(self._floating_param_name_list, floating_param_values)) +
            list(zip(self._fixed_param_name_list, self._fixed_param_values)))

        return param_dict


class ParameterSetArray(object):
    """This class provides a data holder for an array of ParameterSet instances.
    Given an array of global floating parameter values, it can split that array
    into floating parameter value sub arrays, one for each ParameterSet instance
    of this ParameterSetArray instance. This functionality is required in
    order to be able to map the global floating parameter values from the
    minimizer to their parameter names.
    """
    def __init__(self, paramsets):
        """Creates a new ParameterSetArray instance, which will hold a list of
        constant ParameterSet instances.

        Parameters
        ----------
        paramsets : const instance of ParameterSet | sequence of const instances
                of ParameterSet
            The sequence of constant ParameterSet instances holding the global
            parameters.

        Raises
        ------
        TypeError
            If the given paramsets argument ist not a sequence of constant
            instances of ParameterSet.
        """
        super(ParameterSetArray, self).__init__()

        if(isinstance(paramsets, ParameterSet)):
            paramsets = [paramsets]
        if(not issequenceof(paramsets, ParameterSet, const)):
            raise TypeError('The paramsets argument must be a constant '
                'instance of ParameterSet or a sequence of constant '
                'ParameterSet instances!')
        self._paramset_list = list(paramsets)

        # Calculate the total number of parameters hold by this
        # ParameterSetArray instance.
        self._n_params = np.sum([paramset.n_params
            for paramset in self._paramset_list])

        # Calculate the total number of fixed parameters hold by this
        # ParameterSetArray instance.
        self._n_fixed_params = np.sum([paramset.n_fixed_params
            for paramset in self._paramset_list])

        # Calculate the total number of floating parameters hold by this
        # ParameterSetArray instance.
        self._n_floating_params = np.sum([paramset.n_floating_params
            for paramset in self._paramset_list])

        # Determine the array of initial values of all floating parameters.
        self._floating_param_initials = np.concatenate([
            paramset.floating_param_initials
            for paramset in self._paramset_list])

        # Determine the array of bounds of all floating parameters.
        self._floating_param_bounds = np.concatenate([
            paramset.floating_param_bounds
            for paramset in self._paramset_list])

    @property
    def paramset_list(self):
        """(read-only) The list of ParameterSet instances holding the global
        parameters.
        """
        return self._paramset_list

    @property
    def n_params(self):
        """(read-only) The total number of parameters hold by this
        ParameterSetArray instance.
        """
        return self._n_params

    @property
    def n_fixed_params(self):
        """(read-only) The total number of fixed parameters hold by this
        ParameterSetArray instance.
        """
        return self._n_fixed_params

    @property
    def n_floating_params(self):
        """(read-only) The total number of floating parameters hold by this
        ParameterSetArray instance.
        """
        return self._n_floating_params

    @property
    def floating_param_initials(self):
        """(read-only) The 1D (n_floating_params,)-shaped ndarray holding the
        initial values of all the floating parameters.
        """
        return self._floating_param_initials

    @property
    def floating_param_bounds(self):
        """(read-only) The 2D (n_floating_params,2)-shaped ndarray holding the
        boundaries for all the floating parameters.
        """
        return self._floating_param_bounds

    def __str__(self):
        """Creates and returns a pretty string representation of this
        ParameterSetArray instance.
        """
        s = '%s: %d parameters (%d floating, %d fixed) {\n'%(
            classname(self), self.n_params, self.n_floating_params,
            self.n_fixed_params)

        for (idx,paramset) in enumerate(self._paramset_list):
            if(idx > 0):
                s += '\n'
            s += display.add_leading_text_line_padding(
                display.INDENTATION_WIDTH,
                str(paramset))

        s += '\n}'

        return s

    def generate_random_floating_param_initials(self, rss):
        """Generates a set of random initials for all global floating
        parameters.
        A new random initial is defined as

            lower_bound + RAND * (upper_bound - lower_bound),

        where RAND is a uniform random variable between 0 and 1.

        Parameters
        ----------
        rss : RandomStateService instance
            The RandomStateService instance that should be used for drawing
            random numbers from.
        """
        vb = self.floating_param_bounds
        # Do random_initial = lower_bound + RAND * (upper_bound - lower_bound)
        ri = vb[:,0] + rss.random.uniform(size=vb.shape[0])*(vb[:,1] - vb[:,0])

        return ri

    def split_floating_param_values(self, floating_param_values):
        """Splits the given floating parameter values into their specific
        ParameterSet part.

        Parameters
        ----------
        floating_param_values : (n_floating_params,)-shaped 1D ndarray
            The ndarray holding the values of all the floating parameters for
            all ParameterSet instances. The order must match the order of
            ParameterSet instances and their order of floating parameters.

        Returns
        -------
        floating_param_values_list : list of (n_floating_params,)-shaped 1D
                ndarray
            The list of ndarray objects, where each ndarray holds only the
            floating values of the particular ParameterSet instance. The order
            matches the order of ParameterSet instances defined for this
            ParameterSetArray.
        """
        if(len(floating_param_values) != self.n_floating_params):
            raise ValueError('The number of given floating parameter values '
                '(%d) does not match the total number of defined floating '
                'parameters (%d)!'%(len(floating_param_values),
                self.n_floating_params))

        floating_param_values_list = []

        offset = 0
        for paramset in self._paramset_list:
            n_floating_params = paramset.n_floating_params
            floating_param_values_list.append(floating_param_values[
                offset:offset+n_floating_params])
            offset += n_floating_params

        return floating_param_values_list

    def update_fixed_param_value_cache(self):
        """Updates the internal cache of the fixed parameter values. This method
        has to be called whenever the values of the fixed Parameter instances
        change.
        """
        for paramset in self._paramset_list:
            paramset.update_fixed_param_value_cache()


class ParameterGrid(object):
    """This class provides a data holder for a parameter that has a set of
    discrete values on a grid. Thus, the parameter has a value grid.
    This class represents a one-dimensional grid.
    """
    @staticmethod
    def from_BinningDefinition(binning, delta=None, decimals=None):
        """Creates a ParameterGrid instance from a BinningDefinition instance.

        Parameters
        ----------
        binning : BinningDefinition instance
            The BinningDefinition instance that should be used to create the
            ParameterGrid instance from.
        delta : float | None
            The width between the grid values.
            If set to ``None``, the width is taken from the equal-distant
            ``grid`` values.
        decimals : int | None
            The number of decimals the grid values should get rounded to.
            The maximal number of decimals is 16.
            If set to None, the number of decimals will be the maximum of the
            number of decimals of the first grid value and the number of
            decimals of the delta value.

        Returns
        -------
        param_grid : ParameterGrid instance
            The created ParameterGrid instance.
        """
        return ParameterGrid(
            name=binning.name,
            grid=binning.binedges,
            delta=delta,
            decimals=decimals)

    def __init__(self, name, grid, delta=None, decimals=None):
        """Creates a new parameter grid.

        Parameters
        ----------
        name : str
            The name of the parameter.
        grid : sequence of float
            The sequence of float values defining the discrete grid values of
            the parameter.
        delta : float | None
            The width between the grid values.
            If set to ``None``, the width is taken from the equal-distant
            ``grid`` values.
        decimals : int | None
            The number of decimals the grid values should get rounded to.
            The maximal number of decimals is 16.
            If set to None, the number of decimals will be the maximum of the
            number of decimals of the first grid value and the number of
            decimals of the delta value.
        """
        if(delta is None):
            # We need to take the mean of all the "equal" differences in order
            # to smooth out unlucky rounding issues of a particular difference.
            delta = np.mean(np.diff(grid))

        delta = float_cast(delta, 'The delta argument must be castable to '
            'type float!')
        self._delta = np.float64(delta)

        # Determine the number of decimals of delta.
        if(decimals is None):
            decimals_value = get_number_of_float_decimals(grid[0])
            decimals_delta = get_number_of_float_decimals(delta)
            decimals = int(np.max((decimals_value, decimals_delta)))
        if(not isinstance(decimals, int)):
            raise TypeError('The decimals argument must be an instance of '
                'type int!')
        if(decimals > 16):
            raise ValueError('The maximal number of decimals is 16! Maybe you '
                'should consider log-space!?')

        self.name = name
        self._decimals = decimals
        self._delta = np.around(self._delta, self._decimals)
        self.lower_bound = grid[0]

        # Setting the grid, will automatically round the grid values to their
        # next nearest grid value. Hence, we need to set the grid property after
        # setting the delta and offser properties.
        self.grid = grid

    def __str__(self):
        """Pretty string representation.
        """
        return '{:s} = {:s}, decimals = {:d}'.format(
            self._name, str(self._grid), self._decimals)

    @property
    def name(self):
        """The name of the parameter.
        """
        return self._name
    @name.setter
    def name(self, name):
        if(not isinstance(name, str)):
            raise TypeError('The name property must be of type str!')
        self._name = name

    @property
    def decimals(self):
        """(read-only) The number of significant decimals of the grid values.
        """
        return self._decimals

    @property
    def grid(self):
        """The numpy.ndarray with the grid values of the parameter.
        """
        return self._grid
    @grid.setter
    def grid(self, arr):
        if(not issequence(arr)):
            raise TypeError('The grid property must be a sequence!')
        if(not isinstance(arr, np.ndarray)):
            arr = np.array(arr, dtype=np.float64)
        if(arr.ndim != 1):
            raise ValueError('The grid property must be a 1D numpy.ndarray!')
        self._grid = self.round_to_nearest_grid_point(arr)

    @property
    def delta(self):
        """(read-only) The width (float) between the grid values.
        """
        return self._delta

    @property
    def lower_bound(self):
        """The lower bound of the parameter grid.
        """
        return self._lower_bound
    @lower_bound.setter
    def lower_bound(self, v):
        v = float_cast(v, 'The lower_bound property must be castable to type '
            'float!')
        self._lower_bound = np.around(np.float64(v), self._decimals)

    @property
    def ndim(self):
        """The dimensionality of the parameter grid.
        """
        return self._grid.ndim

    def _calc_floatD_and_intD(self, value):
        """Calculates the number of delta intervals of the given values counted
        from the lower bound of the grid. It returns its float and integer
        representation.

        Raises
        ------
        ValueError
            If one of the values are below or above the grid range.
        """
        value = np.atleast_1d(value).astype(np.float64)

        if(hasattr(self, '_grid')):
            m = (value >= self._lower_bound) & (value <= self._grid[-1])
            if(not np.all(m)):
                raise ValueError('The following values are outside the range '
                    'of the parameter grid "%s": %s'%(
                        self.name,
                        ','.join(str(v) for v in value[np.invert(m)])))

        floatD = value/self._delta - self._lower_bound/self._delta
        floatD = np.around(floatD, 9)
        intD = floatD.astype(np.int64)

        return (floatD, intD)

    def add_extra_lower_and_upper_bin(self):
        """Adds an extra lower and upper bin to this parameter grid. This is
        usefull when interpolation or gradient methods require an extra bin on
        each side of the grid.
        """
        newgrid = np.empty((self._grid.size+2,))
        newgrid[1:-1] = self._grid
        newgrid[0] = newgrid[1] - self._delta
        newgrid[-1] = newgrid[-2] + self._delta
        self._lower_bound = newgrid[0]
        del self._grid
        self.grid = newgrid

    def copy(self):
        """Copies this ParameterGrid object and returns the copy.
        """
        copy = deepcopy(self)
        return copy

    def round_to_nearest_grid_point(self, value):
        """Rounds the given value to the nearest grid point.

        Parameters
        ----------
        value : float | ndarray of float
            The value(s) to round.

        Returns
        -------
        grid_point : float | ndarray of float
            The calculated grid point(s).
        """
        scalar_input = np.isscalar(value)

        (floatD, intD) = self._calc_floatD_and_intD(value)
        gp = self._lower_bound + (np.around(floatD % 1, 0) + intD)*self._delta
        gp = np.around(gp, self._decimals)

        if(scalar_input):
            return gp.item()
        return gp

    def round_to_lower_grid_point(self, value):
        """Rounds the given value to the nearest grid point that is lower than
        the given value.

        Note: If the given value is a grid point, that grid point will be
              returned!

        Parameters
        ----------
        value : float | ndarray of float
            The value(s) to round.

        Returns
        -------
        grid_point : float | ndarray of float
            The calculated grid point(s).
        """
        scalar_input = np.isscalar(value)

        (floatD, intD) = self._calc_floatD_and_intD(value)
        gp = self._lower_bound + intD*self._delta
        gp = np.around(gp, self._decimals)

        if(scalar_input):
            return gp.item()
        return gp

    def round_to_upper_grid_point(self, value):
        """Rounds the given value to the nearest grid point that is larger than
        the given value.

        Note: If the given value is a grid point, the next grid point will be
              returned!

        Parameters
        ----------
        value : float | ndarray of float
            The value(s) to round.

        Returns
        -------
        grid_point : ndarray of float
            The calculated grid point(s).
        """
        scalar_input = np.isscalar(value)

        (floatD, intD) = self._calc_floatD_and_intD(value)
        gp = self._lower_bound + (intD + 1)*self._delta
        gp = np.around(gp, self._decimals)

        if(scalar_input):
            return gp.item()
        return gp


class ParameterGridSet(NamedObjectCollection):
    """Describes a set of parameter grids.
    """
    def __init__(self, param_grids=None):
        """Constructs a new ParameterGridSet object.

        Parameters
        ----------
        param_grids : sequence of ParameterGrid instances |
                ParameterGrid instance | None
            The ParameterGrid instances this ParameterGridSet instance should
            get initialized with.
        """
        super(ParameterGridSet, self).__init__(
            objs=param_grids, obj_type=ParameterGrid)

    @property
    def ndim(self):
        """The dimensionality of this parameter grid set. By definition it's the
        number of parameters of the set.
        """
        return len(self)

    @property
    def parameter_names(self):
        """(read-only) The list of the parameter names.
        """
        return [ paramgrid.name for paramgrid in self.objects ]

    @property
    def parameter_permutation_dict_list(self):
        """(read-only) The list of parameter dictionaries constructed from all
        permutations of all the parameter values.
        """
        # Get the list of parameter names.
        param_names = [ paramgrid.name for paramgrid in self.objects ]
        # Get the list of parameter grids, in same order than the parameter
        # names.
        param_grids = [ paramgrid.grid for paramgrid in self.objects ]

        dict_list = [ dict([ (p_i, t_i)
                            for (p_i, t_i) in zip(param_names, tup) ])
                     for tup in itertools.product(*param_grids) ]
        return dict_list

    def add_extra_lower_and_upper_bin(self):
        """Adds an extra lower and upper bin to all the parameter grids. This is
        usefull when interpolation or gradient methods require an extra bin on
        each side of the grid.
        """
        for paramgrid in self.objects:
            paramgrid.add_extra_lower_and_upper_bin()

    def copy(self):
        """Copies this ParameterGridSet object and returns the copy.
        """
        copy = deepcopy(self)
        return copy


class ParameterModelMapper(object):
    """This class provides the parameter to model mapper.
    The parameter to model mapper provides the functionality to map a global
    parameter, usually a fit parameter, to a local parameter of a model, e.g.
    to a source, or a background model parameter.
    """
    def __init__(self, models, **kwargs):
        """Constructor of the parameter mapper.

        Parameters
        ----------
        models : sequence of Model instances.
            The sequence of Model instances the parameter mapper can map global
            parameters to.
        """
        super().__init__(**kwargs)

        models = ModelCollection.cast(
            models,
            'The models property must be castable to an instance of '
            'ModelCollection!')
        self._models = models

        # Create the parameter set for the global parameters.
        self._global_paramset = ParameterSet()

<<<<<<< HEAD
        # Define the attribute holding the boolean mask of the models that are
        # source models.
        self._source_model_mask = np.array([
            isinstance(model, SourceModel)
                for model in self._models
            ], dtype=bool)
=======
        # Define a (n_global_params,)-shaped numpy ndarray of str objects that
        # will hold the local parameter names of the global parameters as
        # defined by the models.
        # The local model parameter names are the names used by the internal
        # math objects, like PDFs. Thus, the global parameter names can be
        # aliases of such local model parameter names.
        self._model_param_names = np.empty((0,), dtype=np.object_)

        # (N_params, N_models) shaped boolean ndarray defining what global
        # parameter maps to which model.
        self._global_param_2_model_mask = np.zeros(
            (0, len(self._models)), dtype=np.bool_)
>>>>>>> a960e942

        # Define a (n_models, n_global_params)-shaped numpy ndarray of str
        # objects that will hold the local model parameter names of the global
        # parameters.
        # The local model parameter names are the names used by the internal
        # math objects, like PDFs. Thus, they can be aliases for the global
        # parameter names. Entries set to None, will indicate masked-out
        # global parameters.
        self._model_param_names = np.empty(
            (len(self._models), 0), dtype=np.object)

    @property
    def models(self):
        """(read-only) The ModelCollection instance defining the models the
        mapper can map global parameters to.
        """
        return self._models

    @property
    def global_paramset(self):
        """(read-only) The ParameterSet instance holding the list of global
        parameters.
        """
        return self._global_paramset

    @property
    def n_models(self):
        """(read-only) The number of models the mapper knows about.
        """
        return len(self._models)

    @property
    def n_global_params(self):
        """(read-only) The number of defined global parameters.
        """
        return self._global_paramset.n_params

    @property
    def n_global_fixed_params(self):
        """(read-only) The number of defined global fixed parameters.
        """
        return self._global_paramset.n_fixed_params

    @property
    def n_global_floating_params(self):
        """(read-only) The number of defined global floating parameters.
        """
        return self._global_paramset.n_floating_params

    @property
    def n_sources(self):
        """(read-only) The number of source models the mapper knows about.
        """
        return np.count_nonzero(self._source_model_mask)

    @property
    def unique_model_param_names(self):
        """(read-only) The unique parameters names of all the models.
        """
        m = self._model_param_names != None
        return np.unique(self._model_param_names[m])

    @property
    def unique_source_param_names(self):
        """(read-only) The unique parameter names of the sources.
        """
        src_param_names = self._model_param_names[self._source_model_mask,...]
        m = src_param_names != None
        return np.unique(src_param_names[m])

    def __str__(self):
        """Generates and returns a pretty string representation of this
        parameter model mapper.
        """
        n_global_params = self.n_global_params

        # Determine the number of models that have global parameters assigned.
        # Remember self._model_param_names is a (n_models, n_global_params)-
        # shaped 2D ndarray.
        n_models = self.n_models
        n_sources = self.n_sources

        s = f'{classname(self)}: '
        s += f'{n_global_params} global parameter'
        s += '' if n_global_params == 1 else 's'
        s += ', '
        s += f'{n_models} model'
        s += '' if n_models == 1 else 's'
        s += f' ({n_sources} source'
        s += '' if n_sources == 1 else 's'
        s += ')'

        if(n_global_params == 0):
            return s

        s1 = 'Parameters:'
        s += '\n' + display.add_leading_text_line_padding(
            display.INDENTATION_WIDTH, s1)
        for (pidx,param) in enumerate(self._global_paramset.params):
            if(param.isfixed):
                pstate = 'fixed (%.3f)'%(
                    param.initial)
            else:
                pstate = 'floating (%.3f <= %.3f <= %.3f)'%(
                    param.valmin, param.initial, param.valmax)
            ps = '\n%s [%s]\n'%(param.name, pstate)

            ps1 = 'in models:\n'
            for (midx, mpname) in enumerate(self._model_param_names[:,pidx]):
                if mpname is not None:
                    ps1 += '- ' + self._models[midx].name + ': ' + mpname + "\n"

            ps += display.add_leading_text_line_padding(
                display.INDENTATION_WIDTH, ps1)
            s += display.add_leading_text_line_padding(
                2*display.INDENTATION_WIDTH, ps)

        return s

    def get_model_param_name(self, model_idx, gp_idx):
        """Retrieves the local parameter name of a given model and global
        parameter index.

        Parameters
        ----------
        model_idx : int
            The index of the model.
        gp_idx : int
            The index of the global parameter.

        Returns
        -------
        param_name : str | None
            The name of the local model parameter. It is ``None``, if the given
            global parameter is not mapped to the given model.
        """
        param_name = self._model_param_names[model_idx,gp_idx]

        return param_name

    def get_gflp_idx(self, name):
        """Gets the index of the global floating parameter of the given name.

        Parameters
        ----------
        name : str
            The global floating parameter's name.

        Returns
        -------
        idx : int
            The index of the global floating parameter.
        """
        return self._global_paramset.get_floating_pidx(name=name)

    def get_model_idx_by_name(self, name):
        """Determines the index within this ParameterModelMapper instance of
        the model with the given name.

        Parameters
        ----------
        name : str
            The model's name.

        Returns
        -------
        model_idx : int
            The model's index within this ParameterModelMapper instance.

        Raises
        ------
        KeyError
            If there is no model of the given name.
        """
        for (model_idx, model) in enumerate(self._models):
            if model.name == name:
                return model_idx

        raise KeyError(
            f'The model with name "{name}" does not exist within the '
            'ParameterModelMapper instance!')

<<<<<<< HEAD
    def get_src_model_idxs(self, sources=None):
        """Creates a numpy ndarray holding the indices of the requested source
        models.
=======
        self._global_paramset.add_param(param)
        self._model_param_names = np.concatenate(
            (self._model_param_names,[model_param_name]))

        mask = np.ones((1,), dtype=np.bool_)
        self._global_param_2_model_mask = np.vstack(
            (self._global_param_2_model_mask, mask))

        return self

    def get_model_param_dict(
            self, global_floating_param_values, model_idx=None):
        """Creates a dictionary with the fixed and floating parameter names and
        their values for the single model.
>>>>>>> a960e942

        Parameters
        ----------
        sources : instance of SourceModel | sequence of SourceModel | None
            The requested sequence of source models.
            If set to ``None``, all source models will be requested.

        Returns
        -------
        src_model_idxs : numpy ndarray
            The (N_sources,)-shaped 1D ndarray holding the indices of the
            requested source models.
        """
        # Get the model indices of all the source models.
        src_model_idxs = np.arange(self.n_models)[self._source_model_mask]

        if sources is None:
            return src_model_idxs

        # Select only the source models of interest.
        if isinstance(sources, SourceModel):
            sources = [sources]
        if not issequenceof(sources, SourceModel):
            raise TypeError(
                'The sources argument must be None, an instance of '
                'SourceModel, or a sequence of SourceModel! '
                f'Its type is {classname(sources)}')

        src_selection_mask = np.zeros((len(src_model_idxs),), dtype=bool)
        for smidx in src_model_idxs:
            src = self._models[smidx]
            if src in sources:
                src_selection_mask[smidx] = True

        src_model_idxs = src_model_idxs[src_selection_mask]

        return src_model_idxs

    def def_param(self, param, models=None, model_param_names=None):
        """Adds the given Parameter instance to this parameter model mapper and
        maps the parameter to the given sequence of models this parameter model
        mapper knows about. Aliases for the given parameters can be specified
        for each individual model.

        Parameters
        ----------
        param : instance of Parameter
            The global parameter which should get mapped to one or more models.
        models : sequence of Model instances
            The sequence of Model instances the parameter should get
            mapped to. The instances in the sequence must match Model instances
            specified at construction of this mapper.
        model_param_names : str | sequence of str |  None
            The name of the parameter of the model. Hence, the global
            parameter name can be different to the parameter name of the model.
            If `None`, the name of the global parameter will be used as model
            parameter name for all models.

        Returns
        -------
        self : ParameterModelMapper
            The instance of this ParameterModelMapper, so that several
            `def_param` calls can be concatenated.

        Raises
        ------
        KeyError
            If there is already a model parameter of the same name defined for
            any of the given to-be-applied models.
        """
        if model_param_names is None:
            model_param_names = np.array([param.name]*len(self._models))
        if isinstance(model_param_names, str):
            model_param_names = np.array([model_param_names]*len(self._models))
        if not issequenceof(model_param_names, str):
            raise TypeError('The model_param_names argument must be None, an '
                'instance of str, or a sequence of instances of str!')

        if models is None:
            models = self._models
        models = ModelCollection.cast(models,
            'The models argument must be castable to an instance of '
            'ModelCollection!')
        # Make sure that the user did not provide an empty sequence.
        if len(models) == 0:
            raise ValueError('The sequence of models, to which the parameter '
                'maps, cannot be empty!')

        # Get the list of model indices to which the parameter maps.
<<<<<<< HEAD
        mask = np.zeros((self.n_models,), dtype=bool)
=======
        mask = np.zeros((self.n_models,), dtype=np.bool_)
>>>>>>> a960e942
        for ((midx,model), applied_model) in itertools.product(
                enumerate(self._models), models):
            if(applied_model.id == model.id):
                mask[midx] = True

        # Check that the model parameter name is not already defined for any of
        # the given to-be-mapped models.
        for midx in np.arange(self.n_models)[mask]:
            mpnames = self._model_param_names[midx][
                self._model_param_names[midx] != None]
            if(model_param_names[midx] in mpnames):
                raise KeyError('The model parameter "%s" is already defined '
                    'for model "%s"!'%(model_param_names[midx],
                    self._models[midx].name))

        self._global_paramset.add_param(param)

        entry = np.where(mask, model_param_names, None)
        self._model_param_names = np.hstack(
            (self._model_param_names, entry[np.newaxis,:].T))

        return self

    def create_model_params_dict(self, gflp_values, model):
        """Creates a dictionary with the fixed and floating parameter names and
        their values for the given model.

        Parameters
        ----------
        gflp_values : 1D ndarray of float
            The ndarray instance holding the current values of the global
            floating parameters.
        model : instance of Model | str | int
            The index of the model as it was defined at construction
            time of this ParameterModelMapper instance.

        Returns
        -------
        model_param_dict : dict
            The dictionary holding the fixed and floating parameter names and
            values of the specified model.
        """
        gflp_values = np.atleast_1d(gflp_values)

        if isinstance(model, str):
            midx = self.get_model_idx_by_name(name=model)
        elif isinstance(model, Model):
            midx = self.get_model_idx_by_name(name=model.name)
        else:
            midx = int_cast(
                model,
                'The model argument must be an instance of Model, str, or '
                'castable to int!')
            if midx < 0 or midx >= len(self._models):
                raise IndexError(
                    f'The model index {midx} is out of range '
                    f'[0,{len(self._models)-1}]!')

        # Get the model parameter mask that masks the global parameters for
        # the requested model.
        m_gp_mask = self._model_param_names[midx] != None

        _model_param_names = self._model_param_names
        _global_paramset = self._global_paramset
        gflp_mask = _global_paramset.floating_params_mask
        gfxp_mask = _global_paramset.fixed_params_mask

        # Create the array of local parameter names that belong to the
        # requested model, where the floating parameters are before the fixed
        # parameters.
        model_param_names = np.concatenate(
            (_model_param_names[midx,
                gflp_mask & m_gp_mask],
             _model_param_names[midx,
                gfxp_mask & m_gp_mask]
            ))

        # Create the array of parameter values that belong to the requested
        # model, where floating parameters are before the fixed parameters.
        model_param_values = np.concatenate((
            gflp_values[m_gp_mask[gflp_mask]],
            _global_paramset.fixed_param_values[m_gp_mask[gfxp_mask]]
            ))

        model_param_dict = dict(
            zip(model_param_names, model_param_values))

        return model_param_dict

    def create_src_params_recarray(self, gflp_values, sources=None):
        """Creates a numpy record ndarray with a field for each local source
        parameter name and parameter's value. In addition each parameter field
        ``<name>`` has a field named ``<<name>:gpidx>`` which holds the index
        plus one of the corresponding global parameter for each source value.
        For values mapping to fixed parameters, the index is negative. Local
        parameter values that do not apply to a particular source are set to
        NaN. The parameter index in such cases is undefined.
        In addition to the parameter fields, the field ``model_idx`` holds the
        index of the model for which the local parameter values apply.

        Parameters
        ----------
        gflp_values : numpy ndarray
            The (N_floating_param,)-shaped 1D ndarray holding the global
            floating parameter values. The order must match the order of
            parameter definition in this ParameterModelMapper instance.
        sources : SourceModel | sequence of SourceModel | ndarray of int | None
            The sources which should be considered.
            If a ndarray of type int is provides, it must contain the global
            source indices.
            If set to ``None``, all sources are considered.

        Returns
        -------
        recarray : numpy record ndarray
            The (N_sources,)-shaped numpy record ndarray holding the local
            parameter names and their values for each requested source.
            It contains the following fields:

                model_idx
                    The field holding the index of the model to which the set
                    of local parameters apply.
                <name>
                    The field holding the value for the local parameter <name>.
                    Not all local parameters apply to all sources.
                    Example: "gamma".
                <name>:gpidx
                    The field holding the global parameter index plus one for
                    the local parameter <name>. Example: "gamma:gpidx". Indices
                    for values mapping to fixed parameters are negative.
        """
        gflp_values = np.atleast_1d(gflp_values)

        # Check input.
        n_global_floating_params = self.n_global_floating_params
        if len(gflp_values) != n_global_floating_params:
            raise ValueError(
                f'The gflp_values argument is of length '
                f'{len(gflp_values)}, but must be of length '
                f'{n_global_floating_params}!')

        if isinstance(sources, np.ndarray) and sources.dtype == np.int:
            # The sources are already specified in terms of their source
            # indices.
            smidxs = sources
        else:
            # Get the source indices of the requested sources.
            smidxs = self.get_src_model_idxs(sources=sources)

        # Create the output record array with nan as default value.
        dtype = [('model_idx', np.int)]
        for name in self.unique_source_param_names:
            dtype += [(name, np.float), (f'{name}:gpidx', np.int)]

        recarray = np.full(
            (len(smidxs),),
            np.nan,
            dtype=dtype)

        recarray['model_idx'] = smidxs

        # Loop over the requested sources.
        _model_param_names = self._model_param_names
        _global_paramset = self._global_paramset
        gflp_mask = _global_paramset.floating_params_mask
        gfxp_mask = _global_paramset.fixed_params_mask
        for (i, smidx) in enumerate(smidxs):
            # Get the mask that selects the global parameters for the requested
            # source.
            src_gp_mask = _model_param_names[smidx] != None

            # Create the array of local parameter names that belong to the
            # requested model, where the floating parameters are before the
            # fixed parameters.
            model_param_names = np.concatenate(
                (_model_param_names[smidx, gflp_mask & src_gp_mask],
                 _model_param_names[smidx, gfxp_mask & src_gp_mask]
                ))

            # Create the array of local parameter values that belong to the
            # requested model, where the floating parameters are before the
            # fixed parameters.
            model_param_values = np.concatenate((
                gflp_values[
                    src_gp_mask[gflp_mask]],
                _global_paramset.fixed_param_values[
                    src_gp_mask[gfxp_mask]]
                ))

            # Create the array of the global parameter indices.
            gpidxs = np.arange(len(_global_paramset))
            model_gp_idxs = np.concatenate(
                (gpidxs[gflp_mask & src_gp_mask] + 1,
                 -gpidxs[gfxp_mask & src_gp_mask] - 1,
                )
            )

            # Loop over the local parameters of the source and fill the
            # params record array.
            for (name, value, gpidx) in zip(
                    model_param_names, model_param_values, model_gp_idxs):
                recarray[name][i] = value
                recarray[f'{name}:gpidx'][i] = gpidx

        return recarray

    def get_source_floating_params_recarray(self, gflp_values, sources=None):
        """Creates a numpy record ndarray holding the floating parameter names
        as key and their value for each source model. The returned record array
        is (N_sources,)-shaped.

        Parameters
        ----------
        gflp_values : 1D ndarray
            The array holding the current global floating parameter values.
        sources : sequence of SourceModel instances | None
            If not None, specifies the list of sources that should be
            considered. Sources not part of this list will be ignored.

        Returns
        -------
        arr : (N_sources,)-shaped numpy record ndarray | None
            The numpy record ndarray holding the unique model floating parameter
            names as keys and their value for each source model per row.
            None is returned if no fit parameters were defined.
        """
        n_global_floating_params = self.n_global_floating_params

        if n_global_floating_params == 0:
            return None

        if len(gflp_values) != n_global_floating_params:
            raise ValueError(
                f'The gflp_values argument is of length '
                f'{len(gflp_values)}, but must be of length '
                f'{n_global_floating_params}!')

        # Get the indices of the requested source models.
        smidxs = self.get_src_model_idxs(sources=sources)

        # Create the output array with nan as default value.
        arr = np.full(
            (len(smidxs),),
            np.nan,
            dtype=[
                (name, np.float)
                    for name in self.unique_source_param_names
            ])

        for (i, smidx) in enumerate(smidxs):
            # Get the model parameter mask that selects the global parameters
            # for the requested model.
            mask = self._model_param_names[smidx] != None

            # Create the array of parameter names that belong to the requested
            # model, where floating parameters are before the fixed parameters.
            model_param_names = self._model_param_names[
                smidx,
                self._global_paramset.floating_params_mask & mask
            ]
            model_param_values = gflp_values[
                mask[self._global_paramset.floating_params_mask]]

            # Fill the fit params array.
            for (name, value) in zip(model_param_names, model_param_values):
                arr[name][i] = value

        return arr

    def gflp_values_to_dict(self, gflp_values):
        """Converts the given global floating parameter values into a dictionary
        holding the names and values of all floating and fixed parameters.

        Parameters
        ----------
        gflp_values : numpy ndarray
            The (n_global_floating_params,)-shaped 1D numpy ndarray holding the
            values of the global floating parameters.

        Returns
        -------
        param_dict : dict
            The dictionary holding the parameter name and values of all
            floating and fixed parameters.
        """
        param_dict = self._global_paramset.floating_param_values_to_dict(
            floating_param_values=gflp_values)

        return param_dict


class FitParameter(object):
    """This class is DEPRECATED! Use class Parameter instead!

    This class describes a single fit parameter. A fit parameter has a name,
    a value range, an initial value, and a current value. The current value will
    be updated in the fitting process.
    """
    def __init__(self, name, valmin, valmax, initial):
        """Creates a new fit parameter object.

        Parameters
        ----------
        name : str
            The name of the fit parameter.
        valmin : float
            The minimal bound value of the fit parameter.
        valmax : float
            The maximal bound value of the fit parameter.
        initial : float
            The (initial) value (guess) of the parameter, which will be used as
            start point for the fitting procedure.
        """
        self.name = name
        self.valmin = valmin
        self.valmax = valmax
        self.initial = initial

        self.value = self.initial

    @property
    def name(self):
        """The name of the fit parameter.
        """
        return self._name
    @name.setter
    def name(self, name):
        if(not isinstance(name, str)):
            raise TypeError('The name property must be of type str!')
        self._name = name

    @property
    def valmin(self):
        """The minimal bound value of the fit parameter.
        """
        return self._valmin
    @valmin.setter
    def valmin(self, v):
        v = float_cast(v, 'The valmin property must castable to type float!')
        self._valmin = v

    @property
    def valmax(self):
        """The maximal bound value of the fit parameter.
        """
        return self._valmax
    @valmax.setter
    def valmax(self, v):
        v = float_cast(v, 'The valmax property must be castable to type float!')
        self._valmax = v

    @property
    def initial(self):
        """The initial value of the fit parameter.
        """
        return self._initial
    @initial.setter
    def initial(self, v):
        v = float_cast(v, 'The initial property must be castable to type float!')
        self._initial = v

    def as_linear_grid(self, delta):
        """Creates a ParameterGrid instance with a linear grid with constant
        grid value distances delta.

        Parameters
        ----------
        delta : float
            The constant distance between the grid values. By definition this
            defines also the precision of the parameter values.

        Returns
        -------
        grid : ParameterGrid instance
            The ParameterGrid instance holding the grid values.
        """
        delta = float_cast(
            delta, 'The delta argument must be castable to type float!')
        grid = make_linear_parameter_grid_1d(
            self._name, self._valmin, self._valmax, delta)
        return grid


class FitParameterSet(object):
    """This class is DEPRECATED, use ParameterSet instead!

    This class describes a set of FitParameter instances.
    """
    def __init__(self):
        """Constructs a fit parameter set instance.
        """
        # Define the list of fit parameters.
        # Define the (N_fitparams,)-shaped numpy array of FitParameter objects.
        self._fitparams = np.empty((0,), dtype=np.object_)
        # Define a list for the fit parameter names. This is for optimization
        # purpose only.
        self._fitparam_name_list = []

    @property
    def fitparams(self):
        """The 1D ndarray holding the FitParameter instances.
        """
        return self._fitparams

    @property
    def fitparam_list(self):
        """(read-only) The list of the global FitParameter instances.
        """
        return list(self._fitparams)

    @property
    def fitparam_name_list(self):
        """(read-only) The list of the fit parameter names.
        """
        return self._fitparam_name_list

    @property
    def initials(self):
        """(read-only) The 1D ndarray holding the initial values of all the
        global fit parameters.
        """
        return np.array([ fitparam.initial
                         for fitparam in self._fitparams ], dtype=np.float64)

    @property
    def bounds(self):
        """(read-only) The 2D (N_fitparams,2)-shaped ndarray holding the
        boundaries for all the global fit parameters.
        """
        return np.array([ (fitparam.valmin, fitparam.valmax)
                         for fitparam in self._fitparams ], dtype=np.float64)

    def copy(self):
        """Creates a deep copy of this FitParameterSet instance.

        Returns
        -------
        copy : FitParameterSet instance
            The copied instance of this FitParameterSet instance.
        """
        copy = deepcopy(self)
        return copy

    def add_fitparam(self, fitparam, atfront=False):
        """Adds the given FitParameter instance to the list of fit parameters.

        Parameters
        ----------
        fitparam : instance of FitParameter
            The fit parameter, which should get added.
        atfront : bool
            Flag if the fit parameter should be added at the front of the
            parameter list. If set to False (default), it will be added at the
            back.
        """
        if(not isinstance(fitparam, FitParameter)):
            raise TypeError('The fitparam argument must be an instance of FitParameter!')

        if(atfront):
            # Add fit parameter at front of list.
            self._fitparams = np.concatenate(([fitparam], self._fitparams))
            self._fitparam_name_list = [fitparam.name] + self._fitparam_name_list
        else:
            # Add fit parameter at back of list.
            self._fitparams = np.concatenate((self._fitparams, [fitparam]))
            self._fitparam_name_list = self._fitparam_name_list + [fitparam.name]

    def fitparam_values_to_dict(self, fitparam_values):
        """Converts the given fit parameter values into a dictionary with the
        fit parameter names and values.

        Parameters
        ----------
        fitparam_values : 1D ndarray
            The ndarray holding the fit parameter values in the order that the
            fit parameters are defined.

        Returns
        -------
        fitparam_dict : dict
            The dictionary with the fit parameter names and values.
        """
        fitparam_dict = dict(zip(self._fitparam_name_list, fitparam_values))
        return fitparam_dict

    def fitparam_dict_to_values(self, fitparam_dict):
        """Converts the given fit parameter dictionary into a 1D ndarray holding
        the fit parameter values in the order the fit parameters are defined.

        Parameters
        ----------
        fitparam_dict : dict
            The dictionary with the fit parameter names and values.

        Returns
        -------
        fitparam_values : 1D ndarray
            The ndarray holding the fit parameter values in the order that the
            fit parameters are defined.
        """
        fitparam_values = np.empty_like(self._fitparams, dtype=np.float64)
        for (i, fitparam) in enumerate(self._fitparams):
            fitparam_values[i] = fitparam_dict[fitparam.name]
        return fitparam_values

    def generate_random_initials(self, rss):
        """Generates a set of random initials for all global fit parameters.
        A new random initial is defined as

            lower_bound + RAND * (upper_bound - lower_bound),

        where RAND is a uniform random variable between 0 and 1.

        Parameters
        ----------
        rss : RandomStateService instance
            The RandomStateService instance that should be used for drawing
            random numbers from.
        """
        vb = self.bounds
        # Do random_initial = lower_bound + RAND * (upper_bound - lower_bound)
        ri = vb[:,0] + rss.random.uniform(size=vb.shape[0])*(vb[:,1] - vb[:,0])

        return ri


class SourceFitParameterMapper(object, metaclass=abc.ABCMeta):
    """This class is DEPRECATED! Use ParameterModelMapper instead!
    This abstract base class defines the interface of the source fit
    parameter mapper. This mapper provides the functionality to map a global fit
    parameter to a source fit parameter.
    """

    def __init__(self):
        """Constructor of the source fit parameter mapper.
        """
        self._fitparamset = FitParameterSet()

        # Define the list of source parameter names, which map to the fit
        # parameters.
        # Define the (N_fitparams,)-shaped numpy array of str objects.
        self._src_param_names = np.empty((0,), dtype=np.object_)

    @property
    def fitparamset(self):
        """(read-only) The FitParameterSet instance holding the list of global
        fit parameters.
        """
        return self._fitparamset

    @property
    def n_global_fitparams(self):
        """(read-only) The number of defined global fit parameters.
        """
        return len(self._fitparamset.fitparams)

    def get_src_fitparam_name(self, fitparam_idx):
        """Returns the name of the source fit parameter for the given global fit
        parameter index.

        Parameters
        ----------
        fitparam_idx : int
            The index of the global fit parameter.

        Returns
        -------
        src_fitparam_name : str
            The name of the source fit parameter.
        """
        return self._src_param_names[fitparam_idx]

    @abc.abstractmethod
    def def_fit_parameter(self, fit_param, src_param_name=None, sources=None):
        """This method is supposed to define a new fit parameter that maps to a
        given source fit parameter for a list of sources. If no list of sources
        is given, it maps to all sources.

        Parameters
        ----------
        fit_param : FitParameter
            The FitParameter instance defining the fit parameter.
        src_param_name : str | None
            The name of the source parameter. It must match the name of a source
            model property. If set to None (default) the name of the fit
            parameter will be used.
        sources : sequence of SourceModel | None
            The sequence of SourceModel instances for which the fit parameter
            applies. If None (the default) is specified, the fit parameter will
            apply to all sources.
        """
        pass

    @abc.abstractmethod
    def get_src_fitparams(self, fitparam_values, src_idx=0):
        """This method is supposed to create a dictionary of source fit
        parameter names and values for the requested source based on the given
        fit parameter values.

        Parameters
        ----------
        fitparam_values : 1D ndarray
            The array holding the current global fit parameter values.
        src_idx : int
            The index of the source for which the parameters should get
            retrieved.

        Returns
        -------
        src_fitparams : dict
            The dictionary holding the translated source parameters that are
            beeing fitted.
        """
        pass

    @abc.abstractmethod
    def get_fitparams_array(self, fitparam_values):
        """This method is supposed to create a numpy record ndarray holding the
        unique source fit parameter names as key and their value for each
        source. The returned array must be (N_sources,)-shaped.

        Parameters
        ----------
        fitparam_values : 1D ndarray
            The array holding the current global fit parameter values.

        Returns
        -------
        fitparams_arr : (N_sources,)-shaped numpy record ndarray | None
            The numpy record ndarray holding the fit parameter names as keys
            and their value for each source in each row.
            None must be returned if no global fit parameters were defined.
        """
        pass


class SingleSourceFitParameterMapper(SourceFitParameterMapper):
    """This class is DEPRECATED! Use ParameterModelMapper instead!
    This class provides the functionality to map the global fit parameters to
    the source fit parameters of the single source. This class assumes a single
    source, hence the mapping can be performed faster than in the multi-source
    case.
    """
    def __init__(self):
        """Constructs a new source fit parameter mapper for a single source.
        """
        super(SingleSourceFitParameterMapper, self).__init__()

    def def_fit_parameter(self, fitparam, src_param_name=None):
        """Define a new fit parameter that maps to a given source fit parameter.

        Parameters
        ----------
        fitparam : FitParameter
            The FitParameter instance defining the fit parameter.
        src_param_name : str | None
            The name of the source parameter. It must match the name of a source
            model property. If set to None (default) the name of the fit
            parameter will be used.
        """
        self._fitparamset.add_fitparam(fitparam)

        if(src_param_name is None):
            src_param_name = fitparam.name
        if(not isinstance(src_param_name, str)):
            raise TypeError('The src_param_name argument must be of type str!')

        # Append the source parameter name to the internal array.
        self._src_param_names = np.concatenate((self._src_param_names, [src_param_name]))

    def get_src_fitparams(self, fitparam_values):
        """Create a dictionary of source fit parameter names and values based on
        the given fit parameter values.

        Parameters
        ----------
        fitparam_values : 1D ndarray
            The array holding the current global fit parameter values.

        Returns
        -------
        src_fitparams : dict
            The dictionary holding the translated source parameters that are
            beeing fitted.
            An empty dictionary is returned if no fit parameters were defined.
        """
        src_fitparams = dict(zip(self._src_param_names, fitparam_values))

        return src_fitparams

    def get_fitparams_array(self, fitparam_values):
        """Creates a numpy record ndarray holding the fit parameters names as
        key and their value for each source. The returned array is (1,)-shaped
        since there is only one source defined for this mapper class.

        Parameters
        ----------
        fitparam_values : 1D ndarray
            The array holding the current global fit parameter values.

        Returns
        -------
        fitparams_arr : (1,)-shaped numpy record ndarray | None
            The numpy record ndarray holding the fit parameter names as keys
            and their value for the one single source.
            None is returned if no fit parameters were defined.
        """
        if(self.n_global_fitparams == 0):
            return None

        fitparams_arr = np.array([tuple(fitparam_values)],
                                 dtype=[ (name, np.float64)
                                        for name in self._src_param_names ])
        return fitparams_arr


class MultiSourceFitParameterMapper(SourceFitParameterMapper):
    """This class is DEPRECATED! Use ParameterModelMapper instead!
    This class provides the functionality to map the global fit parameters to
    the source fit parameters of the sources.
    Sometimes it's necessary to define a global fit parameter, which relates to
    a source model fit parameter for a set of sources, while another global fit
    parameter relates to the same source model fit parameter, but for another
    set of sources.

    At construction time this manager takes the collection of sources. Each
    source gets an index, which is defined as the position of the source within
    the collection.
    """
    def __init__(self, sources):
        """Constructs a new source fit parameter mapper for multiple sources.

        Parameters
        ----------
        sources : sequence of SourceModel
            The sequence of SourceModel instances defining the list of sources.
        """
        super(MultiSourceFitParameterMapper, self).__init__()

        self.sources = sources

        # (N_fitparams, N_sources) shaped boolean ndarray defining what fit
        # parameter applies to which source.
        self._fit_param_2_src_mask = np.zeros(
            (0, len(self.sources)), dtype=np.bool_)

        # Define an array, which will hold the unique source parameter names.
        self._unique_src_param_names = np.empty((0,), dtype=np.object_)

    @property
    def sources(self):
        """The SourceModelCollection defining the sources.
        """
        return self._sources
    @sources.setter
    def sources(self, obj):
        obj = SourceModelCollection.cast(
            obj,
            'The sources property must be castable to an instance of '
            'SourceModelCollection!')
        self._sources = obj

    @property
    def N_sources(self):
        """(read-only) The number of sources.
        """
        return len(self._sources)

    def def_fit_parameter(self, fitparam, src_param_name=None, sources=None):
        """Defines a new fit parameter that maps to a given source parameter
        for a list of sources. If no list of sources is given, it maps to all
        sources.

        Parameters
        ----------
        fitparam : FitParameter
            The FitParameter instance defining the fit parameter.
        src_param_name : str | None
            The name of the source parameter. It must match the name of a source
            model property. If set to None (default) the name of the fit
            parameter will be used.
        sources : SourceModelCollection | None
            The instance of SourceModelCollection with the sources for which the
            fit parameter applies. If None (the default) is specified, the fit
            parameter will apply to all sources.
        """
        self._fitparamset.add_fitparam(fitparam)

        if(src_param_name is None):
            src_param_name = fitparam.name
        if(not isinstance(src_param_name, str)):
            raise TypeError('The src_param_name argument must be of type str!')

        if(sources is None):
            sources = self.sources
        sources = SourceModelCollection.cast(
            sources,
            'The sources argument must be castable to an instance of '
            'SourceModelCollection!')

        # Append the source parameter name to the internal array and keep track
        # of the unique names.
        self._src_param_names = np.concatenate((self._src_param_names, [src_param_name]))
        self._unique_src_param_names = np.unique(self._src_param_names)

        # Get the list of source indices for which the fit parameter applies.
        mask = np.zeros((len(self.sources),), dtype=np.bool_)
        for ((idx,src), applied_src) in itertools.product(enumerate(self.sources), sources):
            if(applied_src.id == src.id):
                mask[idx] = True
        self._fit_param_2_src_mask = np.vstack((self._fit_param_2_src_mask, mask))

    def get_src_fitparams(self, fitparam_values, src_idx):
        """Constructs a dictionary with the source parameters that are beeing
        fitted. As values the given global fit parameter values will be used.
        Hence, this method translates the global fit parameter values into the
        source parameters.

        Parameters
        ----------
        fitparam_values : 1D ndarray
            The array holding the current global fit parameter values.
        src_idx : int
            The index of the source for which the parameters should get
            retieved.

        Returns
        -------
        src_fitparams : dict
            The dictionary holding the translated source parameters that are
            beeing fitted.
        """
        # Get the mask of global fit parameters that apply to the requested
        # source.
        fp_mask = self._fit_param_2_src_mask[:,src_idx]

        # Get the source parameter names and values.
        src_param_names = self._src_param_names[fp_mask]
        src_param_values = fitparam_values[fp_mask]

        src_fitparams = dict(zip(src_param_names, src_param_values))

        return src_fitparams

    def get_fitparams_array(self, fitparam_values):
        """Creates a numpy record ndarray holding the fit parameters names as
        key and their value for each source. The returned array is
        (N_sources,)-shaped.

        Parameters
        ----------
        fitparam_values : 1D ndarray
            The array holding the current global fit parameter values.

        Returns
        -------
        fitparams_arr : (N_sources,)-shaped numpy record ndarray | None
            The numpy record ndarray holding the unique source fit parameter
            names as keys and their value for each source per row.
            None is returned if no fit parameters were defined.
        """
        if(self.n_global_fitparams == 0):
            return None

        fitparams_arr = np.empty((self.N_sources,),
                                 dtype=[ (name, np.float64)
                                         for name in self._unique_src_param_names ])

        for src_idx in range(self.N_sources):
            # Get the mask of global fit parameters that apply to the requested
            # source.
            fp_mask = self._fit_param_2_src_mask[:,src_idx]

            # Get the source parameter names and values.
            src_param_names = self._src_param_names[fp_mask]
            src_param_values = fitparam_values[fp_mask]

            # Fill the fit params array.
            for (name, value) in zip(src_param_names, src_param_values):
                fitparams_arr[name][src_idx] = value

        return fitparams_arr
<|MERGE_RESOLUTION|>--- conflicted
+++ resolved
@@ -1479,27 +1479,12 @@
         # Create the parameter set for the global parameters.
         self._global_paramset = ParameterSet()
 
-<<<<<<< HEAD
         # Define the attribute holding the boolean mask of the models that are
         # source models.
         self._source_model_mask = np.array([
             isinstance(model, SourceModel)
                 for model in self._models
             ], dtype=bool)
-=======
-        # Define a (n_global_params,)-shaped numpy ndarray of str objects that
-        # will hold the local parameter names of the global parameters as
-        # defined by the models.
-        # The local model parameter names are the names used by the internal
-        # math objects, like PDFs. Thus, the global parameter names can be
-        # aliases of such local model parameter names.
-        self._model_param_names = np.empty((0,), dtype=np.object_)
-
-        # (N_params, N_models) shaped boolean ndarray defining what global
-        # parameter maps to which model.
-        self._global_param_2_model_mask = np.zeros(
-            (0, len(self._models)), dtype=np.bool_)
->>>>>>> a960e942
 
         # Define a (n_models, n_global_params)-shaped numpy ndarray of str
         # objects that will hold the local model parameter names of the global
@@ -1682,26 +1667,9 @@
             f'The model with name "{name}" does not exist within the '
             'ParameterModelMapper instance!')
 
-<<<<<<< HEAD
     def get_src_model_idxs(self, sources=None):
         """Creates a numpy ndarray holding the indices of the requested source
         models.
-=======
-        self._global_paramset.add_param(param)
-        self._model_param_names = np.concatenate(
-            (self._model_param_names,[model_param_name]))
-
-        mask = np.ones((1,), dtype=np.bool_)
-        self._global_param_2_model_mask = np.vstack(
-            (self._global_param_2_model_mask, mask))
-
-        return self
-
-    def get_model_param_dict(
-            self, global_floating_param_values, model_idx=None):
-        """Creates a dictionary with the fixed and floating parameter names and
-        their values for the single model.
->>>>>>> a960e942
 
         Parameters
         ----------
@@ -1791,11 +1759,7 @@
                 'maps, cannot be empty!')
 
         # Get the list of model indices to which the parameter maps.
-<<<<<<< HEAD
-        mask = np.zeros((self.n_models,), dtype=bool)
-=======
         mask = np.zeros((self.n_models,), dtype=np.bool_)
->>>>>>> a960e942
         for ((midx,model), applied_model) in itertools.product(
                 enumerate(self._models), models):
             if(applied_model.id == model.id):
