--- conflicted
+++ resolved
@@ -389,21 +389,10 @@
         Analysis class instance. The signal generation method has to be set
         through the source hypothesis group.
         """
-<<<<<<< HEAD
-        if self._custom_sig_generator is None:
-            self._sig_generator = SignalGenerator(
-                self._src_hypo_group_manager, self._dataset_list, self._data_list,
-                llhratio=self.llhratio)
-        else:
-            self._sig_generator = self._custom_sig_generator(
-                self._src_hypo_group_manager, self._dataset_list, self._data_list,
-                llhratio=self.llhratio)
-=======
         self._sig_generator = self.sig_generator_cls(
             src_hypo_group_manager=self._src_hypo_group_manager,
             dataset_list=self._dataset_list,
             data_list=self._data_list)
->>>>>>> 22829a5a
 
     @abc.abstractmethod
     def initialize_trial(self, events_list, n_events_list=None):
