--- conflicted
+++ resolved
@@ -2,18 +2,9 @@
 
 import numpy as np
 
-<<<<<<< HEAD
 from skyllh.core.py import (
     classname,
 )
-
-
-class BinningDefinition(
-        object):
-=======
-from scipy.linalg import solve
-
-from skyllh.core.py import classname
 
 
 def get_bincenters_from_binedges(edges):
@@ -31,6 +22,7 @@
     """
     return 0.5*(edges[:-1] + edges[1:])
 
+
 def get_binedges_from_bincenters(centers):
     """Calculates the bin edges from the given bin center values. The bin center
     values must be evenly spaced.
@@ -55,6 +47,7 @@
     edges[-1] = centers[-1] + d/2
 
     return edges
+
 
 def get_bin_indices_from_lower_and_upper_binedges(le, ue, values):
     """Returns the bin indices for the given values which must fall into bins
@@ -95,8 +88,8 @@
                 len(invalid_values), str(invalid_values), ue[-1]))
 
     m = (
-        (values[:,np.newaxis] >= le[np.newaxis,:]) &
-        (values[:,np.newaxis] < ue[np.newaxis,:])
+        (values[:, np.newaxis] >= le[np.newaxis, :]) &
+        (values[:, np.newaxis] < ue[np.newaxis, :])
     )
     idxs = np.nonzero(m)[1]
 
@@ -104,7 +97,6 @@
 
 
 class BinningDefinition(object):
->>>>>>> a95cd6a4
     """The BinningDefinition class provides a structure to hold histogram
     binning definitions for an analyis.
     """
@@ -227,30 +219,6 @@
                             (data > self.upper_edge))
         return outofrange
 
-<<<<<<< HEAD
-    def get_out_of_range_data(self, data):
-        """Returns the data values which are outside the range of this binning
-        definition.
-
-        Parameters
-        ----------
-        data : instance of ndarray
-            The 1D ndarray with the data values to check.
-
-        Returns
-        -------
-        oor_data : instance of ndarray
-            The 1D ndarray with data outside the range of this binning
-            definition.
-        """
-        oor_mask = (
-            (data < self.lower_edge) |
-            (data > self.upper_edge)
-        )
-        oor_data = data[oor_mask]
-
-        return oor_data
-=======
     def get_binwidth_from_value(self, value):
         """Returns the width of the bin the given value falls into.
         """
@@ -259,7 +227,6 @@
         bin_width = self.binwidths[idx]
 
         return bin_width
->>>>>>> a95cd6a4
 
     def get_subset(self, lower_edge, upper_edge):
         """Creates a new BinningDefinition instance which contains only a subset
