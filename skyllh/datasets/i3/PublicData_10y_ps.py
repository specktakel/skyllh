--- conflicted
+++ resolved
@@ -432,154 +432,6 @@
     energy_bins = np.arange(0.5, 9.5 + 0.01, 0.125)
     IC86_II.define_binning("log_energy", energy_bins)
 
-<<<<<<< HEAD
-    # ---------- IC86-III ------------------------------------------------------
-    IC86_III = I3Dataset(
-        name="IC86_III",
-        exp_pathfilenames="events/IC86_III_exp.csv",
-        mc_pathfilenames=None,
-        grl_pathfilenames="uptime/IC86_III_exp.csv",
-        **ds_kwargs,
-    )
-    IC86_III.grl_field_name_renaming_dict = grl_field_name_renaming_dict
-    IC86_III.add_aux_data_definition(
-        "eff_area_datafile", "irfs/IC86_II_effectiveArea.csv"
-    )
-    IC86_III.add_aux_data_definition("smearing_datafile", "irfs/IC86_II_smearing.csv")
-
-    IC86_III.add_binning_definition(IC86_II.get_binning_definition("sin_dec"))
-    IC86_III.add_binning_definition(IC86_II.get_binning_definition("log_energy"))
-
-    # ---------- IC86-IV -------------------------------------------------------
-    IC86_IV = I3Dataset(
-        name="IC86_IV",
-        exp_pathfilenames="events/IC86_IV_exp.csv",
-        mc_pathfilenames=None,
-        grl_pathfilenames="uptime/IC86_IV_exp.csv",
-        **ds_kwargs,
-    )
-    IC86_IV.grl_field_name_renaming_dict = grl_field_name_renaming_dict
-    IC86_IV.add_aux_data_definition(
-        "eff_area_datafile", "irfs/IC86_II_effectiveArea.csv"
-    )
-    IC86_IV.add_aux_data_definition("smearing_datafile", "irfs/IC86_II_smearing.csv")
-
-    IC86_IV.add_binning_definition(IC86_II.get_binning_definition("sin_dec"))
-    IC86_IV.add_binning_definition(IC86_II.get_binning_definition("log_energy"))
-
-    # ---------- IC86-V --------------------------------------------------------
-    IC86_V = I3Dataset(
-        name="IC86_V",
-        exp_pathfilenames="events/IC86_V_exp.csv",
-        mc_pathfilenames=None,
-        grl_pathfilenames="uptime/IC86_V_exp.csv",
-        **ds_kwargs,
-    )
-    IC86_V.grl_field_name_renaming_dict = grl_field_name_renaming_dict
-    IC86_V.add_aux_data_definition(
-        "eff_area_datafile", "irfs/IC86_II_effectiveArea.csv"
-    )
-    IC86_V.add_aux_data_definition("smearing_datafile", "irfs/IC86_II_smearing.csv")
-
-    IC86_V.add_binning_definition(IC86_II.get_binning_definition("sin_dec"))
-    IC86_V.add_binning_definition(IC86_II.get_binning_definition("log_energy"))
-
-    # ---------- IC86-VI -------------------------------------------------------
-    IC86_VI = I3Dataset(
-        name="IC86_VI",
-        exp_pathfilenames="events/IC86_VI_exp.csv",
-        mc_pathfilenames=None,
-        grl_pathfilenames="uptime/IC86_VI_exp.csv",
-        **ds_kwargs,
-    )
-    IC86_VI.grl_field_name_renaming_dict = grl_field_name_renaming_dict
-    IC86_VI.add_aux_data_definition(
-        "eff_area_datafile", "irfs/IC86_II_effectiveArea.csv"
-    )
-    IC86_VI.add_aux_data_definition("smearing_datafile", "irfs/IC86_II_smearing.csv")
-
-    IC86_VI.add_binning_definition(IC86_II.get_binning_definition("sin_dec"))
-    IC86_VI.add_binning_definition(IC86_II.get_binning_definition("log_energy"))
-
-    # ---------- IC86-VII ------------------------------------------------------
-    IC86_VII = I3Dataset(
-        name="IC86_VII",
-        exp_pathfilenames="events/IC86_VII_exp.csv",
-        mc_pathfilenames=None,
-        grl_pathfilenames="uptime/IC86_VII_exp.csv",
-        **ds_kwargs,
-    )
-    IC86_VII.grl_field_name_renaming_dict = grl_field_name_renaming_dict
-    IC86_VII.add_aux_data_definition(
-        "eff_area_datafile", "irfs/IC86_II_effectiveArea.csv"
-    )
-    IC86_VII.add_aux_data_definition("smearing_datafile", "irfs/IC86_II_smearing.csv")
-
-    IC86_VII.add_binning_definition(IC86_II.get_binning_definition("sin_dec"))
-    IC86_VII.add_binning_definition(IC86_II.get_binning_definition("log_energy"))
-
-    # ---------- IC86-II-VII ---------------------------------------------------
-    ds_list = [
-        IC86_II,
-        IC86_III,
-        IC86_IV,
-        IC86_V,
-        IC86_VI,
-        IC86_VII,
-    ]
-    IC86_II_VII = I3Dataset(
-        name="IC86_II-VII",
-        exp_pathfilenames=I3Dataset.get_combined_exp_pathfilenames(ds_list),
-        mc_pathfilenames=None,
-        grl_pathfilenames=I3Dataset.get_combined_grl_pathfilenames(ds_list),
-        **ds_kwargs,
-    )
-    IC86_II_VII.grl_field_name_renaming_dict = grl_field_name_renaming_dict
-    IC86_II_VII.add_aux_data_definition(
-        "eff_area_datafile", IC86_II.get_aux_data_definition("eff_area_datafile")
-    )
-
-    IC86_II_VII.add_aux_data_definition(
-        "smearing_datafile", IC86_II.get_aux_data_definition("smearing_datafile")
-    )
-
-    IC86_II_VII.add_binning_definition(IC86_II.get_binning_definition("sin_dec"))
-    IC86_II_VII.add_binning_definition(IC86_II.get_binning_definition("log_energy"))
-
-    # --------------------------------------------------------------------------
-
-    dsc.add_datasets(
-        (
-            IC40,
-            IC59,
-            IC79,
-            IC86_I,
-            IC86_II,
-            IC86_III,
-            IC86_IV,
-            IC86_V,
-            IC86_VI,
-            IC86_VII,
-            IC86_II_VII,
-        )
-    )
-
-    dsc.set_exp_field_name_renaming_dict(
-        {
-            "log10(E/GeV)": "log_energy",
-            "AngErr[deg]": "ang_err",
-            "RA[deg]": "ra",
-            "Dec[deg]": "dec",
-        }
-    )
-
-    def convert_deg2rad(data):
-        exp = data.exp
-        exp["ang_err"] = np.deg2rad(exp["ang_err"])
-        exp["ra"] = np.deg2rad(exp["ra"])
-        exp["dec"] = np.deg2rad(exp["dec"])
-=======
-    
     # --------------------------------------------------------------------------
 
     dsc.add_datasets((
@@ -602,7 +454,6 @@
         exp['ang_err'] = np.deg2rad(exp['ang_err'])
         exp['ra'] = np.deg2rad(exp['ra'])
         exp['dec'] = np.deg2rad(exp['dec'])
->>>>>>> d9f952b8
 
     dsc.add_data_preparation(convert_deg2rad)
 
